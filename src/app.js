import * as THREE from 'three';
import { OrbitControls } from 'three/examples/jsm/controls/OrbitControls.js';

// Preload explosion texture for sprite clouds
let explosionTexture = null;
const explosionTextureUrl = 'explosion_sprite.png'; // Save the provided image as this file in project root
const loader = new THREE.TextureLoader();
loader.load(explosionTextureUrl, tex => { explosionTexture = tex; }, undefined, err => { console.warn('explosion texture load failed', err); });
// Preload meteor surface texture (use the attached crater-like image)
let meteorTexture = null;
const meteorTextureUrl = 'meteor_texture.png';
loader.load(meteorTextureUrl, tex => { tex.encoding = THREE.sRGBEncoding; tex.wrapS = THREE.RepeatWrapping; tex.wrapT = THREE.RepeatWrapping; tex.repeat.set(1,1); meteorTexture = tex; console.debug('meteor texture loaded'); }, undefined, err => { console.warn('meteor texture load failed', err); });

class App {
  constructor() {
    // Scene objects
    this.scene = null;
    this.camera = null;
    this.renderer = null;
    this.controls = null;

    // simulation state
    this.meteors = [];
    this.impactEffects = [];
    this.labels = [];

    // UI/state
    this.simSpeed = 1;
    this.realistic = false;
    this.paused = false;
    this.impactCount = 0;
    this.showAiming = true;
    this.showAtmosphere = true;
    this.showMoon = true;
    this.showGravityViz = false;
    this.enableExplosions = true;
    this.lastMeteorData = null;
    this.cameraFocus = 'free'; // 'free', 'earth', 'moon', 'meteor'
    this.focusedMeteor = null;
    this.gravityVisualizers = [];
    this.explosionEffects = [];
    this.trajectoryLines = [];
    this.simulationStartTime = Date.now();
    this.lastUpdateTime = Date.now();
    
    // Statistics tracking
    this.totalImpactEnergy = 0;
    this.largestImpactEnergy = 0;
    this.impactCount = 0;
    this.frameCount = 0;
    this.lastFpsTime = Date.now();
    this.currentFps = 60;
    
    // Map tracking
    this.impactLocations = [];
    this.mapCanvas = null;
    this.mapCtx = null;

    // physics
    this.G = 6.67430e-11;
    this.earthMass = 5.972e24;
    this.earthRadiusMeters = 6371000;
    this.SCENE_SCALE = 1e5; // meters per scene unit (changed from 1e6 to make Earth larger)
    this.earthRadius = this.earthRadiusMeters / this.SCENE_SCALE; // scene units
    this.gravityStrength = 2.0; // Much more powerful gravity for realistic simulation

    // Moon properties
    this.moonMass = 7.342e22; // kg
    this.moonRadiusMeters = 1737400; // meters
    this.moonRadius = this.moonRadiusMeters / this.SCENE_SCALE; // scene units
    this.moonDistance = 384400000 / this.SCENE_SCALE; // scene units (384,400 km)
    this.moonOrbitalSpeed = 1022 / this.SCENE_SCALE; // m/s converted to scene units
    this.moonAngle = 0; // current orbital angle

    // Earth-Moon system only
    this.earthMoonSystem = {
      earth: {
        name: 'Earth',
        mass: 5.972e24, // kg
        radius: 6371000, // meters
        position: new THREE.Vector3(0, 0, 0),
        color: 0x6b93d6
      },
      moon: {
        name: 'Moon',
        mass: 7.342e22, // kg
        radius: 1737400, // meters
        distance: 384400000 / this.SCENE_SCALE, // 384,400 km in scene units
        orbitalSpeed: 0.000001, // radians per frame
        angle: 0,
        color: 0xcccccc
      }
    };

    // Atmosphere properties
    this.atmosphereHeight = 100000; // 100km in meters
    this.atmosphereHeightScene = this.atmosphereHeight / this.SCENE_SCALE; // scene units
    this.atmosphereDensity = 1.225; // kg/m³ at sea level
    this.dragCoefficient = 0.47; // for spherical objects
    this.burnTemperature = 1500; // Kelvin
    this.burnSpeedThreshold = 2000; // m/s - speed at which burning starts

    this.mouse = new THREE.Vector2();
    this.raycaster = new THREE.Raycaster();

    // placeholders
    this.cursor = null;
    this.predictedImpactMarker = null;
    // camera framing state for smooth on-spawn framing
    this.cameraFrame = { active: false };
<<<<<<< HEAD
    this._lastFrameTime = null;
=======
    // camera shake state
    this.cameraShake = { amplitude: 0, decay: 0.95, frequency: 20, time: 0 };
  }

  // Rough deterministic land/ocean test: use spherical coordinates and a noise-ish function
  // This is a fast heuristic for visualization only (doesn't use real Earth data).
  isOceanAt(position){
    if(!position || !position.length) return true;
    const p = position.clone().normalize();
    // latitude = asin(y)
    const lat = Math.asin(p.y);
    const lon = Math.atan2(p.z, p.x);
    // a cheap periodic function to mimic continents/oceans
    const v = Math.sin(lat * 3.0 + Math.cos(lon * 2.0)) * 0.5 + Math.sin(lon * 1.5) * 0.2;
    // bias toward ocean slightly
    const ocean = v < 0.12;
    return ocean;
  }

  // Very small region name heuristic: converts 3D position to lat/lon and returns a coarse region string
  _regionNameFromPosition(position){
    const p = position.clone().normalize();
    const lat = Math.asin(p.y) * 180 / Math.PI; // degrees
    const lon = Math.atan2(p.z, p.x) * 180 / Math.PI;
    // coarse buckets
    const latBand = lat > 60 ? 'Arctic' : (lat < -60 ? 'Antarctic' : (lat > 20 ? 'Northern' : (lat < -20 ? 'Southern' : 'Equatorial')));
    const lonBand = (lon+180) < 120 ? ((lon+180) < 60 ? 'Americas' : 'Atlantic/Europe/Africa') : 'Asia/Oceania';
    return `${latBand} ${lonBand}`;
>>>>>>> f74f1366
  }

  // Smoothly frame the camera to look at `targetPos` and move camera to `endCamPos` over `durationMs`
  frameCameraTo(targetPos, endCamPos, durationMs = 1200){
    this.cameraFrame = {
      active: true,
      startTime: Date.now(),
      duration: durationMs,
      startCamPos: this.camera.position.clone(),
      endCamPos: endCamPos.clone(),
      startTarget: this.controls.target.clone(),
      endTarget: targetPos.clone()
    };
  }

  createLabel(text, position) {
    const div = document.createElement('div');
    div.className = 'label';
    div.style.position = 'absolute';
    div.style.color = 'white';
    div.style.fontSize = '14px';
    div.innerText = text;
    document.body.appendChild(div);
    const label = { element: div, position };
    this.labels.push(label);
    return label;
  }

  updateLabels() {
    this.labels.forEach(label => {
      const vector = label.position.clone();
      vector.project(this.camera);
      const x = (vector.x * 0.5 + 0.5) * window.innerWidth;
      const y = (-vector.y * 0.5 + 0.5) * window.innerHeight;
      label.element.style.left = `${x}px`;
      label.element.style.top = `${y}px`;
    });
  }

  init() {
    this.scene = new THREE.Scene();
    this.camera = new THREE.PerspectiveCamera(60, window.innerWidth / window.innerHeight, 0.1, 10000);
    this.camera.position.set(0, 3, 15);
    this.scene.add(this.camera);

    this.renderer = new THREE.WebGLRenderer({ antialias: true });
  this.renderer.setSize(window.innerWidth, window.innerHeight);
  // Ensure correct color space for loaded textures
  this.renderer.outputEncoding = THREE.sRGBEncoding;
  this.renderer.toneMapping = THREE.ACESFilmicToneMapping;
  this.renderer.toneMappingExposure = 1.0;
    try{
      // Attach the renderer canvas to #app-root if available, otherwise to body
      const appRoot = document.getElementById('app-root');
      if(appRoot){
        appRoot.style.position = 'fixed'; appRoot.style.left = '0'; appRoot.style.top = '0'; appRoot.style.right = '0'; appRoot.style.bottom = '0'; appRoot.style.zIndex = '1';
        appRoot.appendChild(this.renderer.domElement);
      } else {
        document.body.appendChild(this.renderer.domElement);
      }
      // ensure the canvas fills the screen and sits behind UI overlays
      const canvas = this.renderer.domElement;
      canvas.style.position = 'fixed'; canvas.style.left = '0'; canvas.style.top = '0'; canvas.style.width = '100%'; canvas.style.height = '100%'; canvas.style.zIndex = '0';
      // set device pixel ratio for crisp rendering
      this.renderer.setPixelRatio(Math.min(window.devicePixelRatio || 1, 2));
      console.debug('Renderer initialized', {width: this.renderer.domElement.width, height: this.renderer.domElement.height, pixelRatio: this.renderer.getPixelRatio()});
      // quick WebGL context check
      const gl = this.renderer.getContext && this.renderer.getContext();
      if(!gl){
        this.showErrorOverlay('WebGL not available: your browser or GPU may not support WebGL.');
        return;
      }
    }catch(e){
      console.error('Renderer append failed', e);
      this.showErrorOverlay('Failed to initialize WebGL renderer: ' + (e && e.message));
      return;
    }

    this.controls = new OrbitControls(this.camera, this.renderer.domElement);

    // Earth
    const earthGeo = new THREE.SphereGeometry(this.earthRadius, 32, 32);
    const earthMat = new THREE.MeshPhongMaterial({ color: 0x2233ff });
    const earth = new THREE.Mesh(earthGeo, earthMat);
    this.scene.add(earth);
    this.createLabel('Earth', new THREE.Vector3(0, this.earthRadius + 0.2, 0));

    // Atmosphere visualization
    const atmosphereGeo = new THREE.SphereGeometry(this.earthRadius + this.atmosphereHeightScene, 32, 32);
    const atmosphereMat = new THREE.MeshBasicMaterial({ 
      color: 0x87CEEB, 
      transparent: true, 
      opacity: 0.1,
      side: THREE.BackSide
    });
    const atmosphere = new THREE.Mesh(atmosphereGeo, atmosphereMat);
    atmosphere.name = 'atmosphere';
    this.scene.add(atmosphere);

    // Moon
    const moonGeo = new THREE.SphereGeometry(this.moonRadius, 16, 16);
    const moonMat = new THREE.MeshPhongMaterial({ color: 0xcccccc, roughness: 0.8 });
    const moon = new THREE.Mesh(moonGeo, moonMat);
    moon.name = 'moon';
    moon.position.set(this.moonDistance, 0, 0);
    this.scene.add(moon);
    this.createLabel('Moon', new THREE.Vector3(this.moonDistance + this.moonRadius + 0.2, 0, 0));

    // Earth-Moon system is already created above

  // Lighting: ambient + hemisphere + directional (sun) — but we do not add a visible Sun mesh
  this.scene.add(new THREE.AmbientLight(0xffffff, 0.28));
  const hemi = new THREE.HemisphereLight(0xaaaaff, 0x222244, 0.6);
  this.scene.add(hemi);
  // directional light to simulate sunlight
  const dirLight = new THREE.DirectionalLight(0xfff8e6, 1.0);
  dirLight.position.set(10, 10, 10);
  dirLight.castShadow = false;
  this.scene.add(dirLight);
    const cameraLight = new THREE.PointLight(0xffeecc, 1.0, 100);
    this.camera.add(cameraLight);

    // cursor group
    this.cursor = new THREE.Group();
    const ringGeo = new THREE.RingGeometry(0.05, 0.08, 32);
    const ringMat = new THREE.MeshBasicMaterial({ color: 0xffff00, side: THREE.DoubleSide, transparent: true, opacity: 0.9 });
    const ring = new THREE.Mesh(ringGeo, ringMat);
    ring.rotation.x = Math.PI / 2;
    ring.name = 'cursorRing';
    this.cursor.add(ring);
    const lineMat = new THREE.LineBasicMaterial({ color: 0xffff00, transparent: true, opacity: 0.9 });
    const crossSize = 0.06;
    const crossXGeo = new THREE.BufferGeometry().setFromPoints([new THREE.Vector3(-crossSize, 0, 0), new THREE.Vector3(crossSize, 0, 0)]);
    const crossYGeo = new THREE.BufferGeometry().setFromPoints([new THREE.Vector3(0, -crossSize, 0), new THREE.Vector3(0, crossSize, 0)]);
    this.cursor.add(new THREE.Line(crossXGeo, lineMat));
    this.cursor.add(new THREE.Line(crossYGeo, lineMat));
    this.scene.add(this.cursor);

    // aiming line
    const aimMat = new THREE.LineBasicMaterial({ color: 0xffaa00, transparent: true, opacity: 0.6 });
    const aimGeo = new THREE.BufferGeometry().setFromPoints([new THREE.Vector3(), new THREE.Vector3(0, 0, -1)]);
    const aimingLine = new THREE.Line(aimGeo, aimMat);
    aimingLine.name = 'aimingLine';
    this.scene.add(aimingLine);

    // predicted impact marker
    const pGeo = new THREE.SphereGeometry(0.03, 8, 8);
    const pMat = new THREE.MeshBasicMaterial({ color: 0xff5500 });
    this.predictedImpactMarker = new THREE.Mesh(pGeo, pMat);
    this.predictedImpactMarker.visible = false;
    this.scene.add(this.predictedImpactMarker);

    // mouse-follow cursor
    const mcGeo = new THREE.SphereGeometry(0.03, 8, 8);
    const mcMat = new THREE.MeshBasicMaterial({ color: 0xffff66 });
    const mouseCursor = new THREE.Mesh(mcGeo, mcMat);
    mouseCursor.name = 'mouseCursor';
    this.scene.add(mouseCursor);

    // events
    window.addEventListener('resize', () => this.onWindowResize());
    window.addEventListener('mousemove', (e) => this.onMouseMove(e));
    window.addEventListener('keydown', (e) => this.onKeyDown(e));

    // wire basic UI elements safely
    const el = id => document.getElementById(id);
    if (el('simSpeed')) el('simSpeed').oninput = (e) => { this.simSpeed = parseFloat(e.target.value); if (el('simSpeedVal')) el('simSpeedVal').innerText = parseFloat(e.target.value).toFixed(2); if (el('simSpeedInput')) el('simSpeedInput').value = this.simSpeed; };
    if (el('simSpeedInput')) el('simSpeedInput').oninput = (e) => { this.simSpeed = Math.max(0.01, Math.min(1000, parseFloat(e.target.value) || 1)); if (el('simSpeed')) el('simSpeed').value = this.simSpeed; if (el('simSpeedVal')) el('simSpeedVal').innerText = this.simSpeed.toFixed(2); };
    if (el('speed')) { const s = el('speed'); if (el('speedVal')) el('speedVal').innerText = s.value; s.oninput = (e) => { if (el('speedVal')) el('speedVal').innerText = parseFloat(e.target.value).toFixed(2); if (el('speedInput')) el('speedInput').value = parseFloat(e.target.value); }; }
    if (el('speedInput')) el('speedInput').oninput = (e) => { const speed = Math.max(0.01, Math.min(10, parseFloat(e.target.value) || 0.05)); if (el('speed')) el('speed').value = speed; if (el('speedVal')) el('speedVal').innerText = speed.toFixed(2); };
    if (el('reset')) el('reset').onclick = () => this.resetScene();
    if (el('pause')) el('pause').onclick = (e) => { this.paused = !this.paused; e.target.innerText = this.paused ? 'Resume' : 'Pause'; };
    if (el('toggleAiming')) el('toggleAiming').onclick = (e) => { this.showAiming = !this.showAiming; e.target.innerText = this.showAiming ? 'Hide Aiming' : 'Show Aiming'; const aim = this.scene.getObjectByName('aimingLine'); if (aim) aim.visible = this.showAiming; };
  if (el('fire')) el('fire').onclick = () => this.shootMeteor();
  // wire meteor size UI
  const ms = el('meteorSize'); if(ms){ const mv = el('meteorSizeVal'); mv.innerText = ms.value; ms.oninput = (e)=>{ if(mv) mv.innerText = parseFloat(e.target.value).toFixed(1); }; }
    if (el('loadMore')) el('loadMore').onclick = () => this.fetchAsteroidList(true);
  const moreBtn = el('moreBigMeteors'); if(moreBtn) moreBtn.onclick = (e) => { this.moreBigMeteors = !this.moreBigMeteors; e.target.innerText = `More Big Meteors: ${this.moreBigMeteors? 'On' : 'Off'}`; };
  const spawnBig = el('spawnBigMeteor'); if(spawnBig) spawnBig.onclick = ()=>{ this.spawnRandomBigMeteor(); };
    if (el('highResTex')) el('highResTex').onclick = () => this.loadHighResEarthTexture();
  // focus / spawn buttons
  if(el('focusTarget')) el('focusTarget').onclick = ()=>{ const b = document.getElementById('targetBody').value; this.createMoonAndSun(); this.focusOnBody(b); };
  if(el('spawnAtTarget')) el('spawnAtTarget').onclick = ()=>{ const b = document.getElementById('targetBody').value; this.createMoonAndSun(); this.spawnAtBody(b); };
  // aerodynamic effects toggle
  const aeroEl = document.getElementById('showAeroEffects'); if(aeroEl) aeroEl.onchange = (e)=>{ this.showAero = !!e.target.checked; };
  // Windows 98 click sound initializer
  try{ this.initClickSound(); }catch(e){ }
    const uploadInput = el('uploadTex');
    if (uploadInput) uploadInput.addEventListener('change', (ev) => this.onUploadTexture(ev));
    const realBtn = el('toggleRealism'); if(realBtn) realBtn.onclick = (e)=>{ this.realistic = !this.realistic; e.target.innerText = this.realistic? 'Disable Realistic Physics' : 'Enable Realistic Physics'; };
    const atmBtn = el('toggleAtmosphere'); if(atmBtn) atmBtn.onclick = (e)=>{ this.showAtmosphere = !this.showAtmosphere; e.target.innerText = this.showAtmosphere? 'Hide Atmosphere' : 'Show Atmosphere'; const atm = this.scene.getObjectByName('atmosphere'); if(atm) atm.visible = this.showAtmosphere; };
    const moonBtn = el('toggleMoon'); if(moonBtn) moonBtn.onclick = (e)=>{ this.showMoon = !this.showMoon; e.target.innerText = this.showMoon? 'Hide Moon' : 'Show Moon'; const moon = this.scene.getObjectByName('moon'); if(moon) moon.visible = this.showMoon; };
    const gravityBtn = el('toggleGravityViz'); if(gravityBtn) gravityBtn.onclick = (e)=>{ this.showGravityViz = !this.showGravityViz; e.target.innerText = this.showGravityViz? 'Hide Gravity Fields' : 'Show Gravity Fields'; this.toggleGravityVisualizers(); };
    if (el('spawnAsteroid')) el('spawnAsteroid').onclick = () => this.spawnSelectedAsteroid();
    
    // Camera focus buttons
    if (el('focusEarth')) el('focusEarth').onclick = () => this.focusOnEarth();
    if (el('focusMoon')) el('focusMoon').onclick = () => this.focusOnMoon();
    if (el('focusMeteor')) el('focusMeteor').onclick = () => this.focusOnLastMeteor();
    if (el('focusFree')) el('focusFree').onclick = () => this.setFreeCamera();

    // initial aiming visibility
    const aimObj = this.scene.getObjectByName('aimingLine'); if (aimObj) aimObj.visible = this.showAiming;

    // attempt to auto-load a local earth texture file if present (project root: earth_texture.jpg)
    try { this.tryLoadLocalEarthTexture(); } catch(e){ /* ignore */ }
    
    // Initialize map
    this.initMap();
  }

  spawnRandomBigMeteor(){
    // spawn a meteor with diameter between 5 and 80 meters
    const size = 5 + Math.random() * 75;
    const speed = parseFloat(document.getElementById('speed')?.value || 0.05);
    const meteorGeo = new THREE.SphereGeometry(1, 16, 16);
  const meteorMat = new THREE.MeshStandardMaterial({ color:0x886644, metalness:0.2, roughness:0.6 });
  if(meteorTexture) { meteorMat.map = meteorTexture; meteorMat.needsUpdate = true; }
    const meteor = new THREE.Mesh(meteorGeo, meteorMat);
    meteor.position.copy(this.camera.position);
    const dir = new THREE.Vector3().subVectors(this.cursor.position, this.camera.position).normalize();
    const density = 3000; const volume = (4/3)*Math.PI*Math.pow(size/2,3); const mass = density*volume; const area = Math.PI*Math.pow(size/2,2);
    const physVelocity = dir.clone().multiplyScalar(speed * this.SCENE_SCALE);
  const meterToScene = 1 / this.SCENE_SCALE; const radiusScene = (size / 2) * meterToScene; const visScale = Math.max(radiusScene * this.meteorVisualScale, 1e-6);
  meteor.scale.setScalar(visScale);
    this.scene.add(meteor);
    const label = this.createLabel(`Big Meteor (${size.toFixed(1)} m)`, meteor.position);
    this.meteors.push({ mesh:meteor, velocity:dir.multiplyScalar(speed), physVelocity, active:true, label, mass, area, size });
  }

  showErrorOverlay(msg){
    try{
      // remove existing overlay
      const prev = document.getElementById('error-overlay'); if(prev) prev.remove();
      const ov = document.createElement('div'); ov.id = 'error-overlay';
      ov.style.position = 'fixed'; ov.style.left = '0'; ov.style.top = '0'; ov.style.right = '0'; ov.style.bottom = '0';
      ov.style.background = 'linear-gradient(180deg, rgba(0,0,0,0.85), rgba(0,0,0,0.95))'; ov.style.color = '#fff';
      ov.style.zIndex = '9999'; ov.style.display='flex'; ov.style.flexDirection='column'; ov.style.alignItems='center'; ov.style.justifyContent='center';
      ov.style.fontFamily = 'sans-serif';
      ov.innerHTML = `<div style="max-width:820px;padding:20px;background:#111;border-radius:8px;text-align:left;"><h2 style='margin:0 0 8px'>Renderer failed to initialize</h2><div style='opacity:0.9;margin-bottom:12px'>${msg}</div><div>Try the following:</div><ul><li>Use a modern browser (Chrome, Edge, Firefox)</li><li>Enable WebGL or update graphics drivers</li><li>Check browser console for errors (F12)</li></ul><div style='margin-top:14px'><button id='reloadPage' style='padding:8px 12px'>Reload</button></div></div>`;
      document.body.appendChild(ov);
      document.getElementById('reloadPage').onclick = () => location.reload();
    }catch(e){ console.error('Could not show overlay', e); }
  }

  initClickSound(){
    try{
      this.audioCtx = new (window.AudioContext || window.webkitAudioContext)();
    }catch(e){ console.warn('Audio init failed', e); }
  }

  playClick(){
    try{
      if(!this.audioCtx) this.initClickSound();
      const ctx = this.audioCtx;
      // Windows XP-like click: short combined tones
      const o1 = ctx.createOscillator(); const o2 = ctx.createOscillator();
      const g = ctx.createGain();
      o1.type='sine'; o1.frequency.value = 880; o2.type='sine'; o2.frequency.value = 1320;
      g.gain.value = 0.0001; o1.connect(g); o2.connect(g); g.connect(ctx.destination);
      const now = ctx.currentTime;
      g.gain.setValueAtTime(0.0001, now);
      g.gain.linearRampToValueAtTime(0.25, now + 0.008);
      g.gain.linearRampToValueAtTime(0.001, now + 0.12);
      o1.start(now); o2.start(now); o1.stop(now + 0.14); o2.stop(now + 0.14);
    }catch(e){ /* ignore audio errors */ }
  }

  // initialize explosion particle storage
  initExplosionSystem(){
    this.explosions = [];
  }

  // --- Solar system feature (compact, decorative) ---
  createSolarSystem(){
    if(this.solarGroup) return; // already created
    this.solarGroup = new THREE.Group();
    this.solarGroup.name = 'solarGroup';

    // Sun (emissive sphere)
    const sunGeo = new THREE.SphereGeometry(0.5, 32, 32);
    const sunMat = new THREE.MeshBasicMaterial({ color: 0xffdd66 });
    const sunMesh = new THREE.Mesh(sunGeo, sunMat);
    sunMesh.name = 'Sun';
    this.solarGroup.add(sunMesh);

    // Planets array with simple orbital parameters (distance, size, speed)
    const planets = [
      { name: 'Mercury', dist: 1.0, size: 0.03, speed: 0.04, color: 0xaaaaaa },
      { name: 'Venus', dist: 1.6, size: 0.05, speed: 0.02, color: 0xffcc99 },
      { name: 'Earth', dist: 2.2, size: 0.06, speed: 0.015, color: 0x3366ff },
      { name: 'Mars', dist: 2.8, size: 0.04, speed: 0.012, color: 0xff6633 },
      { name: 'Jupiter', dist: 4.0, size: 0.18, speed: 0.007, color: 0xffaa66 },
      { name: 'Saturn', dist: 5.5, size: 0.14, speed: 0.005, color: 0xffddcc }
    ];

    this.solarPlanets = [];
    planets.forEach(p=>{
      const g = new THREE.Group();
      g.name = p.name + '_orbit';
      const geo = new THREE.SphereGeometry(p.size, 16, 16);
      const mat = new THREE.MeshStandardMaterial({ color: p.color, metalness:0.1, roughness:0.8 });
      const mesh = new THREE.Mesh(geo, mat);
      mesh.position.set(p.dist, 0, 0);
      g.add(mesh);
      // optional ring for orbit path
      const ringGeo = new THREE.RingGeometry(p.dist - 0.005, p.dist + 0.005, 64);
      const ringMat = new THREE.MeshBasicMaterial({ color: 0x888888, side: THREE.DoubleSide, transparent:true, opacity:0.25 });
      const ring = new THREE.Mesh(ringGeo, ringMat);
      ring.rotation.x = Math.PI/2;
      this.solarGroup.add(ring);

      this.solarGroup.add(g);
      this.solarPlanets.push({ group:g, mesh, speed:p.speed, dist:p.dist });
    });

    // place solar group off to the side so it doesn't overlap with Earth in the main scene
    this.solarGroup.position.set(-6, 2, -8);
    this.scene.add(this.solarGroup);
    this.solarVisible = true;
  }

  // Create Moon and Sun objects for focused interactions
  createMoonAndSun(){
    if(this.moon) return;
    // Moon: small grey sphere orbiting Earth
    const moonGeo = new THREE.SphereGeometry(0.173, 24, 24); // scaled roughly
    const moonMat = new THREE.MeshStandardMaterial({ color:0xaaaaaa });
    this.moon = new THREE.Mesh(moonGeo, moonMat);
    this.moon.position.set(0, 0.384, 0.92); // offset in scene units
    this.scene.add(this.moon);

    // Sun: emissive sphere placed far away for lighting and focusing
    const sunGeo = new THREE.SphereGeometry(0.6, 32, 32);
    const sunMat = new THREE.MeshBasicMaterial({ color:0xffee88 });
    this.sun = new THREE.Mesh(sunGeo, sunMat);
    this.sun.position.set(12, 6, -10);
    this.scene.add(this.sun);

    // directional sunlight
    if(!this.sunLight){ this.sunLight = new THREE.DirectionalLight(0xfff3d9, 1.2); this.sunLight.position.copy(this.sun.position); this.scene.add(this.sunLight); }
  }

  focusOnBody(name){
    if(name === 'Moon' && this.moon){ this.frameCameraTo(this.moon.position.clone(), this.moon.position.clone().add(new THREE.Vector3(0,0.6,1.4)), 800); }
    else if(name === 'Sun' && this.sun){ this.frameCameraTo(this.sun.position.clone(), this.sun.position.clone().add(new THREE.Vector3(0,0.6,1.8)), 800); }
    else if(name === 'Earth'){ this.frameCameraTo(new THREE.Vector3(0, this.earthRadius + 0.5, 0), new THREE.Vector3(0, this.earthRadius + 3, 8), 800); }
  }

  spawnAtBody(name){
    // Spawns a meteor directed at the chosen body: camera is placed near the body and meteor spawns from camera toward body center
    if(name === 'Moon' || name === 'Sun'){
      const target = name === 'Moon' ? this.moon : this.sun;
      if(!target) return;
      // place camera near the target and shoot inward
      const camPos = target.position.clone().add(new THREE.Vector3(0, 0.5, 1.2));
      this.camera.position.copy(camPos);
      this.controls.target.copy(target.position);
      // create meteor and aim at target
      const size = 10 + Math.random()*40;
      const meteorGeo = new THREE.SphereGeometry(1, 16, 16);
      const meteorMat = new THREE.MeshStandardMaterial({ color:0x777777, metalness:0.2, roughness:0.6 }); if(meteorTexture) meteorMat.map = meteorTexture;
      const meteor = new THREE.Mesh(meteorGeo, meteorMat);
      meteor.position.copy(this.camera.position);
      const dir = target.position.clone().sub(this.camera.position).normalize();
      const physVelocity = dir.clone().multiplyScalar(20000);
      const density = 3000; const volume = (4/3)*Math.PI*Math.pow(size/2,3); const mass = density*volume; const area = Math.PI*Math.pow(size/2,2);
      const meterToScene = 1/this.SCENE_SCALE; const radiusScene = (size/2) * meterToScene; meteor.scale.setScalar(Math.max(radiusScene*this.meteorVisualScale, 1e-6));
      this.scene.add(meteor);
      this.meteors.push({ mesh:meteor, velocity:dir.multiplyScalar(0.02), physVelocity, active:true, mass, area, size });
    }
  }

  // Simple moon crater placement: add a few sprite decals on the moon surface
  _ensureMoonCraters(){
    if(!this.moon) return;
    if(this._moonCratersAdded) return;
    this._moonCratersAdded = true;
    const craterTex = new THREE.TextureLoader().load('meteor_texture.png');
    for(let i=0;i<24;i++){
      const s = new THREE.SpriteMaterial({ map: craterTex, transparent:true, opacity:0.9 });
      const sp = new THREE.Sprite(s); const u = Math.random()*2*Math.PI; const v = Math.acos(2*Math.random()-1)-Math.PI/2;
      const r = this.moon.geometry.parameters.radius * 1.001;
      const pos = new THREE.Vector3(Math.cos(u)*Math.cos(v), Math.sin(v), Math.sin(u)*Math.cos(v)).multiplyScalar(r);
      sp.position.copy(pos);
      const scale = 0.02 + Math.random()*0.08; sp.scale.setScalar(scale);
      this.moon.add(sp);
    }
  }

  destroySolarSystem(){
    if(!this.solarGroup) return;
    this.solarPlanets = [];
    this.scene.remove(this.solarGroup);
    this.solarGroup.traverse(obj=>{ if(obj.geometry) obj.geometry.dispose(); if(obj.material) { if(obj.material.map) obj.material.map.dispose(); obj.material.dispose(); } });
    this.solarGroup = null;
    this.solarVisible = false;
  }

  toggleSolarSystem(e){
    if(!this.solarGroup){ this.createSolarSystem(); if(e && e.target) e.target.innerText = 'Hide Solar System'; }
    else { this.destroySolarSystem(); if(e && e.target) e.target.innerText = 'Show Solar System'; }
  }

  updateSolarSystem(){
    if(!this.solarGroup || !this.solarPlanets) return;
    const t = Date.now() * 0.001 * this.simSpeed;
    this.solarPlanets.forEach(p=>{
      // rotate the orbit group to advance the planet
      p.group.rotation.y = t * p.speed;
      // small axial spin
      if(p.mesh) p.mesh.rotation.y += 0.01 * this.simSpeed;
    });
    // subtle sun glow: scale pulse
    const sun = this.solarGroup.getObjectByName('Sun'); if(sun) sun.scale.setScalar(1 + 0.04 * Math.sin(t*2));
  }

  tryLoadLocalEarthTexture(){
    const localPath = './earth_texture.jpg';
    const loader = new THREE.TextureLoader();
    loader.load(localPath, tex => {
      const earth = this.scene.children.find(c=>c.geometry && c.geometry.type==='SphereGeometry');
      if(earth && earth.material){
        if(earth.material.color) earth.material.color.setHex(0xffffff);
        tex.encoding = THREE.sRGBEncoding;
        tex.anisotropy = this.renderer.capabilities.getMaxAnisotropy();
        tex.minFilter = THREE.LinearMipmapLinearFilter;
        tex.magFilter = THREE.LinearFilter;
        tex.generateMipmaps = true;
        earth.material.map = tex; earth.material.needsUpdate = true;
        console.log('Loaded local earth texture:', localPath);
      }
    }, undefined, err => {
      // silent fail if not present or CORS
      console.debug('Local earth texture not found or failed to load:', localPath, err && err.message);
    });
  }

  onUploadTexture(ev) {
    const f = ev.target.files && ev.target.files[0];
    if(!f) return;
    const url = URL.createObjectURL(f);
    const loader = new THREE.TextureLoader();
    loader.load(url, tex=>{
      tex.encoding = THREE.sRGBEncoding;
      tex.anisotropy = this.renderer.capabilities.getMaxAnisotropy();
      if(this.scene && this.scene.children){
        const earth = this.scene.children.find(c=>c.geometry && c.geometry.type==='SphereGeometry');
        if(earth && earth.material){
          // ensure material does not tint the texture
          if(earth.material.color) earth.material.color.setHex(0xffffff);
          tex.encoding = THREE.sRGBEncoding;
          earth.material.map = tex; earth.material.needsUpdate = true;
        }
      }
      URL.revokeObjectURL(url);
    }, undefined, err=>{ console.error('Local texture load failed', err); alert('Local texture failed to load'); });
  }

  onMouseMove(event) {
    this.mouse.x = (event.clientX/window.innerWidth)*2-1;
    this.mouse.y = -(event.clientY/window.innerHeight)*2+1;
    this.raycaster.setFromCamera(this.mouse, this.camera);
    const planeZ = new THREE.Plane(new THREE.Vector3(0,0,-1).applyQuaternion(this.camera.quaternion), -5);
    const intersection = new THREE.Vector3();
    this.raycaster.ray.intersectPlane(planeZ, intersection);
    if(this.cursor) {
      this.cursor.position.copy(intersection);
      this.cursor.lookAt(this.camera.position);
      const ringMesh = this.cursor.getObjectByName('cursorRing');
      if(ringMesh) ringMesh.rotation.copy(new THREE.Euler(Math.PI/2,0,0));
    }
  }

  onKeyDown(event) { 
    if(event.code === 'Space') {
      // Check if a NASA meteor is selected, otherwise fire basic meteor
      const select = document.getElementById('asteroidSelect');
      if (select && select.value) {
        this.fireSelectedAsteroid();
      } else {
        this.shootMeteor();
      }
    } else if(event.code === 'KeyR') {
      // R key to reset scene
      this.resetScene();
    } else if(event.code === 'KeyP') {
      // P key to pause/resume
      this.paused = !this.paused;
      const pauseBtn = document.getElementById('pause');
      if (pauseBtn) pauseBtn.innerText = this.paused ? 'Resume' : 'Pause';
    } else if(event.code === 'KeyE') {
      // E key to focus on Earth
      this.focusOnEarth();
    } else if(event.code === 'KeyM') {
      // M key to focus on Moon
      this.focusOnMoon();
    } else if(event.code === 'KeyT') {
      // T key to focus on last meteor
      this.focusOnLastMeteor();
    } else if(event.code === 'KeyF') {
      // F key for free camera
      this.setFreeCamera();
    } else if(event.code === 'KeyG') {
      // G key to toggle gravity fields
      this.showGravityViz = !this.showGravityViz;
      const gravityBtn = document.getElementById('toggleGravityViz');
      if (gravityBtn) gravityBtn.innerText = this.showGravityViz ? 'Hide Gravity Fields' : 'Show Gravity Fields';
      this.toggleGravityVisualizers();
    }
  }

  // Camera focus functions
  focusOnEarth() {
    this.cameraFocus = 'earth';
    this.focusedMeteor = null;
    const earthPos = new THREE.Vector3(0, 0, 0);
    const cameraPos = new THREE.Vector3(0, 0, this.earthRadius * 3);
    this.frameCameraTo(earthPos, cameraPos, 1500);
  }

  focusOnMoon() {
    this.cameraFocus = 'moon';
    this.focusedMeteor = null;
    const moon = this.scene.getObjectByName('moon');
    if (moon) {
      const moonPos = moon.position.clone();
      const cameraPos = moonPos.clone().add(new THREE.Vector3(0, 0, this.moonRadius * 5));
      this.frameCameraTo(moonPos, cameraPos, 1500);
    }
  }

  focusOnLastMeteor() {
    if (this.meteors.length > 0) {
      this.cameraFocus = 'meteor';
      this.focusedMeteor = this.meteors[this.meteors.length - 1];
      const meteorPos = this.focusedMeteor.mesh.position.clone();
      
      // Convert meteor size to scene units for proper camera distance
      const meteorSizeScene = this.focusedMeteor.size / this.SCENE_SCALE;
      const cameraDistance = Math.max(meteorSizeScene * 20, this.earthRadius * 0.5); // At least half Earth radius
      const cameraPos = meteorPos.clone().add(new THREE.Vector3(0, 0, cameraDistance));
      
      this.frameCameraTo(meteorPos, cameraPos, 1500);
    }
  }

  setFreeCamera() {
    this.cameraFocus = 'free';
    this.focusedMeteor = null;
  }


  // Update camera focus
  updateCameraFocus() {
    if (this.cameraFocus === 'free') return; // Don't update camera in free mode
    
    if (this.cameraFocus === 'earth') {
      const earthPos = new THREE.Vector3(0, 0, 0);
      const cameraPos = new THREE.Vector3(0, 0, this.earthRadius * 3);
      this.camera.position.lerp(cameraPos, 0.05);
      this.controls.target.lerp(earthPos, 0.05);
    } else if (this.cameraFocus === 'moon') {
      const moon = this.scene.getObjectByName('moon');
      if (moon) {
        const moonPos = moon.position.clone();
        const cameraPos = moonPos.clone().add(new THREE.Vector3(0, 0, this.moonRadius * 5));
        this.camera.position.lerp(cameraPos, 0.05);
        this.controls.target.lerp(moonPos, 0.05);
      }
    } else if (this.cameraFocus === 'meteor' && this.focusedMeteor && this.focusedMeteor.active) {
      const meteorPos = this.focusedMeteor.mesh.position.clone();
      
      // Convert meteor size to scene units for proper camera distance
      const meteorSizeScene = this.focusedMeteor.size / this.SCENE_SCALE;
      const cameraDistance = Math.max(meteorSizeScene * 20, this.earthRadius * 0.5);
      
      // Calculate camera position relative to meteor, maintaining current offset
      const currentOffset = this.camera.position.clone().sub(meteorPos);
      const targetOffset = currentOffset.normalize().multiplyScalar(cameraDistance);
      const cameraPos = meteorPos.clone().add(targetOffset);
      
      this.camera.position.lerp(cameraPos, 0.05);
      this.controls.target.lerp(meteorPos, 0.05);
    } else if (this.cameraFocus === 'meteor' && (!this.focusedMeteor || !this.focusedMeteor.active)) {
      // If focused meteor is no longer active, switch to free camera
      this.setFreeCamera();
    }
  }

  // Update moon orbital position
  updateMoon() {
    const moon = this.scene.getObjectByName('moon');
    if (!moon) return;
    
    // Update orbital angle
    this.moonAngle += this.moonOrbitalSpeed * this.simSpeed * 0.02;
    if (this.moonAngle > Math.PI * 2) this.moonAngle -= Math.PI * 2;
    
    // Calculate new position
    const x = Math.cos(this.moonAngle) * this.moonDistance;
    const z = Math.sin(this.moonAngle) * this.moonDistance;
    moon.position.set(x, 0, z);
    
    // Update moon label position
    const moonLabel = this.labels.find(l => l.element.innerText.includes('Moon'));
    if (moonLabel) {
      moonLabel.position.set(x + this.moonRadius + 0.2, 0, z);
    }
  }


  // Calculate gravitational force from moon
  calculateMoonGravity(meteor) {
    const moon = this.scene.getObjectByName('moon');
    if (!moon) return new THREE.Vector3();
    
    const meteorPos = meteor.mesh.position.clone().multiplyScalar(this.SCENE_SCALE);
    const moonPos = moon.position.clone().multiplyScalar(this.SCENE_SCALE);
    const distance = meteorPos.distanceTo(moonPos);
    
    if (distance < 1) return new THREE.Vector3(); // Avoid division by zero
    
    const force = this.G * this.moonMass * meteor.mass / (distance * distance);
    const direction = moonPos.sub(meteorPos).normalize();
    
    return direction.multiplyScalar(force);
  }

  // Calculate gravitational force from Earth
  calculateEarthGravity(meteor) {
    const earthPos = new THREE.Vector3(0, 0, 0);
    const meteorPos = meteor.mesh.position.clone().multiplyScalar(this.SCENE_SCALE);
    const distance = meteorPos.length();
    
    if (distance < 1) return new THREE.Vector3(); // Avoid division by zero
    
    const force = this.G * this.earthMass * meteor.mass / (distance * distance);
    const direction = earthPos.sub(meteorPos).normalize();
    
    return direction.multiplyScalar(force);
  }

  // Calculate meteor gravity force on another meteor
  calculateMeteorGravity(meteor, otherMeteor) {
    if (meteor === otherMeteor) return new THREE.Vector3(0, 0, 0);
    
    const meteorPos = meteor.mesh.position.clone().multiplyScalar(this.SCENE_SCALE);
    const otherPos = otherMeteor.mesh.position.clone().multiplyScalar(this.SCENE_SCALE);
    const toOther = otherPos.sub(meteorPos);
    const distance = toOther.length();
    
    if (distance < 0.1) return new THREE.Vector3(0, 0, 0); // Avoid division by zero
    
    const forceMagnitude = this.G * otherMeteor.mass * meteor.mass / (distance * distance);
    return toOther.normalize().multiplyScalar(forceMagnitude);
  }

  // Calculate atmospheric density at given altitude
  getAtmosphericDensity(altitude) {
    // Simplified atmospheric model - density decreases exponentially with altitude
    const scaleHeight = 8400; // meters
    return this.atmosphereDensity * Math.exp(-altitude / scaleHeight);
  }

  // Calculate drag force on meteor
  calculateDragForce(meteor) {
    const altitude = meteor.mesh.position.length() * this.SCENE_SCALE - this.earthRadiusMeters;
    if (altitude < 0) return new THREE.Vector3(); // Below surface
    
    const density = this.getAtmosphericDensity(altitude);
    const speed = meteor.physVelocity ? meteor.physVelocity.length() : meteor.velocity.length() * this.SCENE_SCALE;
    
    if (speed < 1) return new THREE.Vector3(); // No drag for very slow objects
    
    const area = meteor.area || Math.PI * Math.pow(meteor.size / 2, 2);
    const dragForce = 0.5 * density * speed * speed * this.dragCoefficient * area;
    
    // Drag force opposes velocity direction
    const velocity = meteor.physVelocity ? meteor.physVelocity.clone() : meteor.velocity.clone().multiplyScalar(this.SCENE_SCALE);
    const dragDirection = velocity.normalize().multiplyScalar(-1);
    
    return dragDirection.multiplyScalar(dragForce);
  }

  // Check if meteor should burn up
  shouldBurnUp(meteor) {
    const altitude = meteor.mesh.position.length() * this.SCENE_SCALE - this.earthRadiusMeters;
    if (altitude > this.atmosphereHeight) return false;
    
    const speed = meteor.physVelocity ? meteor.physVelocity.length() : meteor.velocity.length() * this.SCENE_SCALE;
    return speed > this.burnSpeedThreshold;
  }

  // Create burning effect for meteor
  createBurnEffect(meteor) {
    const burnGeo = new THREE.SphereGeometry(meteor.size * 2, 8, 8);
    const burnMat = new THREE.MeshBasicMaterial({ 
      color: 0xff4400, 
      transparent: true, 
      opacity: 0.8,
      blending: THREE.AdditiveBlending
    });
    const burnEffect = new THREE.Mesh(burnGeo, burnMat);
    burnEffect.position.copy(meteor.mesh.position);
    this.scene.add(burnEffect);
    
    // Add to impact effects for cleanup
    this.impactEffects.push({ 
      mesh: burnEffect, 
      type: 'burn',
      lifetime: 0.5 // seconds
    });
  }

  // Create gravity field visualizer
  createGravityVisualizer(object, mass, color = 0x00ff00) {
    if (!object || !object.position) return null;
    
    const radius = Math.sqrt(mass / this.earthMass) * this.earthRadius * 2; // Scale based on mass
    const geo = new THREE.SphereGeometry(radius, 16, 16);
    const mat = new THREE.MeshBasicMaterial({ 
      color: color, 
      transparent: true, 
      opacity: 0.2,
      wireframe: true,
      side: THREE.DoubleSide
    });
    const viz = new THREE.Mesh(geo, mat);
    viz.position.copy(object.position);
    viz.name = `gravityViz_${object.name || 'unknown'}`;
    this.scene.add(viz);
    this.gravityVisualizers.push({ mesh: viz, target: object });
    return viz;
  }

  // Update gravity visualizers
  updateGravityVisualizers() {
    this.gravityVisualizers.forEach(viz => {
      if (viz.target && viz.target.position) {
        viz.mesh.position.copy(viz.target.position);
      }
    });
  }

  // Create simple explosion effect
  createExplosion(position, energy) {
    if (!this.enableExplosions) return;
    
    // Add to impact map
    this.addImpactToMap(position, energy);
    
    // Log explosion data
    const kilotons = energy / 4.184e12;
    console.log(`Impact: ${kilotons.toFixed(2)} kt`);
  }



  // Update explosion effects
  updateExplosionEffects() {
    // Iterate backwards to safely remove items
    for (let i = this.explosionEffects.length - 1; i >= 0; i--) {
      const effect = this.explosionEffects[i];
      effect.lifetime -= 0.02 * this.simSpeed;
      
      // Update particles
      if (effect.group && effect.group.children) {
        effect.group.children.forEach(particle => {
          if (particle.userData) {
            particle.position.add(particle.userData.velocity.clone().multiplyScalar(0.02 * this.simSpeed));
            particle.userData.lifetime -= 0.02 * this.simSpeed;
            particle.material.opacity = particle.userData.lifetime / particle.userData.maxLifetime;
          }
        });
      }
      
      // Remove if expired
      if (effect.lifetime <= 0) {
        if (effect.group) {
          this.scene.remove(effect.group);
        }
        this.explosionEffects.splice(i, 1);
      }
    }
  }

  // Toggle gravity visualizers
  toggleGravityVisualizers() {
    if (this.showGravityViz) {
      // Create gravity visualizers for Earth and Moon
      const earth = this.scene.children.find(c => c.geometry && c.geometry.type === 'SphereGeometry' && c.name !== 'moon');
      if (earth) {
        earth.name = 'earth';
        this.createGravityVisualizer(earth, this.earthMass, 0x00ff00);
      }
      
      const moon = this.scene.getObjectByName('moon');
      if (moon) {
        this.createGravityVisualizer(moon, this.moonMass, 0x0088ff);
      }
      
      // Add gravity visualizers for all meteors
      this.meteors.forEach(meteor => {
        if (meteor.active) {
          this.createGravityVisualizer(meteor.mesh, meteor.mass, 0xff8800);
        }
      });
    } else {
      // Remove all gravity visualizers
      this.gravityVisualizers.forEach(viz => {
        this.scene.remove(viz.mesh);
      });
      this.gravityVisualizers = [];
    }
  }

  // Fire selected NASA asteroid from camera position
  async fireSelectedAsteroid() {
    if (!this.cursor || !this.cursor.position) {
      console.warn('Cursor not initialized, cannot fire asteroid');
      return;
    }
    
    const select = document.getElementById('asteroidSelect');
    if (!select || !select.value) return;
    
    const details = await this.fetchAsteroidDetails(select.value) || (this.asteroidList || []).find(a => a.id === select.value);
    if (!details) return;
    
    // Calculate mid-size from min and max diameter
    const minSize = details.estimated_diameter.meters.estimated_diameter_min;
    const maxSize = details.estimated_diameter.meters.estimated_diameter_max;
    const midSize = (minSize + maxSize) / 2;
    
    // Calculate realistic mass and properties
    const density = 3000; // kg/m³ - typical asteroid density
    const volume = (4/3) * Math.PI * Math.pow(midSize/2, 3);
    const mass = density * volume;
    const area = Math.PI * Math.pow(midSize/2, 2);
    
    // Create meteor mesh
    const meteorGeo = new THREE.SphereGeometry(1, 16, 16);
    const meteorMat = new THREE.MeshStandardMaterial({ 
      color: 0xaaaaaa, 
      metalness: 0.1, 
      roughness: 0.6 
    });
    const meteor = new THREE.Mesh(meteorGeo, meteorMat);
    
    // Position meteor at camera position
    meteor.position.copy(this.camera.position);
    
    // Scale meteor to actual size - fix scaling to match Earth size
    const radiusMeters = midSize / 2; // radius in meters
    const radiusScene = radiusMeters / this.SCENE_SCALE; // convert to scene units
    meteor.scale.setScalar(Math.max(radiusScene, 1e-6));
    
    
    this.scene.add(meteor);
    const label = this.createLabel(`${details.name} (${midSize.toFixed(0)} m)`, meteor.position);
    
    // Calculate direction from camera to cursor
    const dir = new THREE.Vector3().subVectors(this.cursor.position, this.camera.position).normalize();
    
    // Use the meteor speed from UI
    const speedEl = document.getElementById('speed');
    const speed = speedEl ? parseFloat(speedEl.value) : 0.05;
    
    // Convert velocity to scene units and create physics velocity
    const sceneVelocity = dir.multiplyScalar(speed);
    const physVelocity = dir.clone().multiplyScalar(speed * this.SCENE_SCALE);
    
    // Add meteor with all properties
    const asteroidData = { 
      mesh: meteor, 
      velocity: sceneVelocity, 
      physVelocity: physVelocity, 
      active: true, 
      mass, 
      area, 
      size: midSize,
      burning: false,
      burnIntensity: 0,
      label,
      asteroidData: details, // Store original asteroid data
      entrySpeed: speed * this.SCENE_SCALE, // m/s
      energy: 0.5 * mass * Math.pow(speed * this.SCENE_SCALE, 2)
    };
    
    this.meteors.push(asteroidData);
    this.lastMeteorData = asteroidData;
    this.updateMeteorStats();
    
    // Create trajectory line
    this.createTrajectoryLine(asteroidData);
  }

  // Create trajectory line for meteor
  createTrajectoryLine(meteor) {
    const points = this.calculateTrajectory(meteor);
    const geometry = new THREE.BufferGeometry().setFromPoints(points);
    const material = new THREE.LineBasicMaterial({ 
      color: 0x00ff00, 
      transparent: true, 
      opacity: 0.7,
      linewidth: 2
    });
    const line = new THREE.Line(geometry, material);
    line.name = `trajectory_${meteor.mesh.id}`;
    this.scene.add(line);
    this.trajectoryLines.push({ line, meteor });
  }

  // Calculate trajectory points for meteor
  calculateTrajectory(meteor) {
    const points = [];
    const startPos = meteor.mesh.position.clone();
    const velocity = meteor.velocity.clone();
    const steps = 500; // Increased steps for longer trajectory
    const dt = 0.1;
    
    let pos = startPos.clone();
    let vel = velocity.clone();
    
    for (let i = 0; i < steps; i++) {
      points.push(pos.clone());
      
      // Simple physics simulation for trajectory
      const r = pos.length();
      if (r < this.earthRadius + 0.2) break; // Stop if hitting Earth
      
      // Apply gravity
      const gravityAccel = pos.clone().normalize().multiplyScalar(-this.gravityStrength / (r * r));
      vel.add(gravityAccel.multiplyScalar(dt));
      pos.add(vel.clone().multiplyScalar(dt));
      
      // Continue trajectory indefinitely (no distance limit)
    }
    
    return points;
  }

  // Update trajectory lines
  updateTrajectoryLines() {
    // Iterate backwards to safely remove items
    for (let i = this.trajectoryLines.length - 1; i >= 0; i--) {
      const traj = this.trajectoryLines[i];
      if (!traj.meteor.active) {
        // Remove trajectory when meteor is destroyed
        this.scene.remove(traj.line);
        this.trajectoryLines.splice(i, 1);
        continue;
      }
      
      // Update trajectory points
      const points = this.calculateTrajectory(traj.meteor);
      traj.line.geometry.setFromPoints(points);
    }
  }

  shootMeteor() {
    if (!this.cursor || !this.cursor.position) {
      console.warn('Cursor not initialized, cannot shoot meteor');
      return;
    }
    
    const speedEl = document.getElementById('speed');
    const speed = speedEl ? parseFloat(speedEl.value) : 0.05;
<<<<<<< HEAD
    const sizeEl = document.getElementById('meteorSize');
    const size = sizeEl ? parseFloat(sizeEl.value) : 0.5;
  // create a textured, irregular 3D meteor mesh sized according to `size` (meters)
  const meteor = this.createMeteorMesh(size);
  meteor.position.copy(this.camera.position);
    const dir = new THREE.Vector3().subVectors(this.cursor.position, this.camera.position).normalize();
    // If we have a predicted impact marker, aim directly at that point so meteors go toward the globe
    if(this.predictedImpactMarker && this.predictedImpactMarker.visible){
      dir.copy(this.predictedImpactMarker.position).sub(meteor.position).normalize();
    }
    const density = 3000;
=======
    const size = 10000; // 10,000 meters diameter (10km)
    const meteorGeo = new THREE.SphereGeometry(1, 16, 16);
  const meteorMat = new THREE.MeshStandardMaterial({ color:0x888888, metalness:0.2, roughness:0.5 });
  if(meteorTexture){ meteorMat.map = meteorTexture; meteorMat.needsUpdate = true; }
    const meteor = new THREE.Mesh(meteorGeo, meteorMat);
    meteor.position.copy(this.camera.position);
    const dir = new THREE.Vector3().subVectors(this.cursor.position, this.camera.position).normalize();
    const density = 3000; // 3g/cm³ = 3000 kg/m³
>>>>>>> f74f1366
    const volume = (4/3)*Math.PI*Math.pow(size/2,3);
    const mass = density * volume;
    const area = Math.PI * Math.pow(size/2,2);
  this.scene.add(meteor);
  const label = this.createLabel(`Meteor (${(size).toFixed(2)} m)`, meteor.position);
    const physVelocity = dir.clone().multiplyScalar(speed * this.SCENE_SCALE);
<<<<<<< HEAD
    // Convert meters -> scene units. Geometry radius is 1 (1 meter), so to represent
    // a meteor with diameter `size` (meters) we scale by radius = size/2 in meters.
    const meterToScene = 1 / this.SCENE_SCALE;
    const radiusScene = (size / 2) * meterToScene;
  // scale is handled inside createMeteorMesh; ensure minimal visibility if necessary
    // Give meteors a TTL and make their scene velocity slightly slower so they don't fly into space
    const sceneVelocity = dir.clone().multiplyScalar(speed * 0.6);
    meteor.material.transparent = true; meteor.material.opacity = 1.0;
    // give a small random angular velocity so meteors tumble in flight
    const angVel = new THREE.Vector3((Math.random()-0.5)*2, (Math.random()-0.5)*2, (Math.random()-0.5)*2).multiplyScalar(0.6);
    this.meteors.push({ mesh:meteor, velocity:sceneVelocity, physVelocity, active:true, label, mass, area, size, ttl: 800, fading:false, angularVelocity: angVel });
  }

  // Create a textured meteor mesh as a smooth sphere and apply meteor_texture.jpg as its material map.
  // sizeMeters is diameter in meters.
  createMeteorMesh(sizeMeters){
  // smooth sphere geometry for a ball-like meteor (increased resolution for crisper craters)
  const widthSeg = 96; // was 48
  const heightSeg = 64; // was 32
  const geom = new THREE.SphereGeometry(1, widthSeg, heightSeg);

    // create a PBR-friendly material; we'll set the map when the texture loads
    const mat = new THREE.MeshStandardMaterial({ color:0xffffff, roughness:0.9, metalness:0.02, transparent:true });
    const mesh = new THREE.Mesh(geom, mat);

    // try to load an external meteor texture image located at project root
    const loader = new THREE.TextureLoader();
    loader.load('meteor_texture.jpg', (tex)=>{
      try{
        const img = tex.image;
        // helper to apply crater-like inward domes by sampling the image at each vertex UV
        // and bake a normal map from the processed brightness map for better lighting
        const applyCratersFromImage = (image)=>{
          try{
            const w = image.width, h = image.height;
            const cvs = document.createElement('canvas'); cvs.width = w; cvs.height = h;
            const ctx = cvs.getContext('2d');
            ctx.drawImage(image, 0, 0, w, h);
            // lightly darken for visual consistency
            ctx.fillStyle = 'rgba(0,0,0,0.06)'; ctx.fillRect(0,0,w,h);
            const srcImg = ctx.getImageData(0,0,w,h);

            // crater sculpting parameters (unit-sphere space)
            // user requested deeper craters here
            const maxDepth = 0.09; // increased depth for more pronounced, but still controlled, inward domes
            const thresholdLow = 0.20; // darkness threshold where crater starts
            const thresholdHigh = 0.75; // darkness where crater is strongest
            const blurRadiusPx = Math.max(2, Math.floor(Math.min(w,h) * 0.02)); // slightly larger blur for smoother domes

            const posAttr = geom.attributes.position;
            const uvAttr = geom.attributes.uv;
            if(!uvAttr) return null;

            // smoothstep helper
            const smoothstep = (edge0, edge1, x) => {
              const t = Math.max(0, Math.min(1, (x - edge0) / (edge1 - edge0)));
              return t * t * (3 - 2 * t);
            };

            // build a blurred height map (brightness -> height) using a box blur; height = darkness
            const height = new Float32Array(w*h);
            const r = blurRadiusPx;
            for(let py=0; py<h; py++){
              for(let px=0; px<w; px++){
                let sum = 0, count = 0;
                for(let oy=-r; oy<=r; oy++){
                  const sy = Math.min(h-1, Math.max(0, py + oy));
                  for(let ox=-r; ox<=r; ox++){
                    const sx = Math.min(w-1, Math.max(0, px + ox));
                    const idx = (sy * w + sx) * 4;
                    const rr = srcImg.data[idx], gg = srcImg.data[idx+1], bb = srcImg.data[idx+2];
                    sum += (rr + gg + bb) / 3;
                    count++;
                  }
                }
                const avg = (sum / count) / 255.0;
                height[py*w + px] = 1.0 - avg; // darkness as height (0..1)
              }
            }

            // use the height map to displace vertices inward by a smooth dome amount
            for(let i=0;i<posAttr.count;i++){
              const u = uvAttr.getX(i);
              const v = uvAttr.getY(i);
              // nearest pixel sample from blurred height
              const cx = Math.floor(u * (w - 1));
              const cy = Math.floor((1 - v) * (h - 1));
              const hval = height[cy * w + cx] || 0;
              // crater strength derived from height with smoothstep thresholding
              const craterStrength = smoothstep(thresholdLow, thresholdHigh, hval);
              if(craterStrength <= 0) continue;

              // get current vertex and normal (on unit sphere approximation)
              const x = posAttr.getX(i), y = posAttr.getY(i), z = posAttr.getZ(i);
              const norm = new THREE.Vector3(x, y, z).normalize();

              // displace only inward (toward center) scaled by craterStrength
              const disp = craterStrength * maxDepth;
              const newPos = norm.clone().multiplyScalar(1 - disp);
              posAttr.setXYZ(i, newPos.x, newPos.y, newPos.z);
            }

            posAttr.needsUpdate = true;
            geom.computeVertexNormals();

            // produce final canvas texture (we reuse the canvas we drew into earlier)
            const finalTex = new THREE.CanvasTexture(cvs);
            finalTex.encoding = THREE.sRGBEncoding;
            finalTex.anisotropy = this.renderer.capabilities.getMaxAnisotropy();
            finalTex.wrapS = finalTex.wrapT = THREE.RepeatWrapping;
            finalTex.repeat.set(1,1);

            // Bake a normal map from the blurred height map for improved lighting (linear encoding)
            try{
              const nCvs = document.createElement('canvas'); nCvs.width = w; nCvs.height = h;
              const nCtx = nCvs.getContext('2d');
              const nImg = nCtx.createImageData(w,h);
              // strength factor controls how pronounced the normals appear
              const strength = Math.max(0.8, maxDepth * 24.0);
              for(let py=0; py<h; py++){
                for(let px=0; px<w; px++){
                  const idx = py*w + px;
                  const hl = height[py*w + Math.max(0, px-1)];
                  const hr = height[py*w + Math.min(w-1, px+1)];
                  const hu = height[Math.max(0, py-1)*w + px];
                  const hd = height[Math.min(h-1, py+1)*w + px];
                  const dx = (hr - hl) * strength;
                  const dy = (hd - hu) * strength;
                  // normal in tangent-space
                  let nx = -dx, ny = -dy, nz = 1.0;
                  const len = Math.sqrt(nx*nx + ny*ny + nz*nz) || 1.0;
                  nx /= len; ny /= len; nz /= len;
                  // encode to RGB [0..255]
                  const off = idx * 4;
                  nImg.data[off]   = Math.floor((nx * 0.5 + 0.5) * 255);
                  nImg.data[off+1] = Math.floor((ny * 0.5 + 0.5) * 255);
                  nImg.data[off+2] = Math.floor((nz * 0.5 + 0.5) * 255);
                  nImg.data[off+3] = 255;
                }
              }
              nCtx.putImageData(nImg, 0, 0);
              const normalTex = new THREE.CanvasTexture(nCvs);
              normalTex.encoding = THREE.LinearEncoding;
              normalTex.wrapS = normalTex.wrapT = THREE.RepeatWrapping;
              normalTex.needsUpdate = true;
              // assign both albedo and normal map to material
              mat.normalMap = normalTex;
              // user requested less aggressive normal strength
              mat.normalScale = new THREE.Vector2(0.25, 0.25);
            }catch(err){ console.warn('normal map bake failed', err); }

            return finalTex;
          }catch(err){ console.warn('applyCratersFromImage failed', err); return null; }
        };

        if(img && img.width && img.height){
          // create a darker, crater-sculpted texture and assign it
          const craterTex = applyCratersFromImage(img);
          if(craterTex){ mat.map = craterTex; }
          else { tex.encoding = THREE.sRGBEncoding; tex.anisotropy = this.renderer.capabilities.getMaxAnisotropy(); tex.wrapS = tex.wrapT = THREE.RepeatWrapping; tex.repeat.set(1,1); mat.map = tex; }
        } else {
          tex.encoding = THREE.sRGBEncoding; tex.anisotropy = this.renderer.capabilities.getMaxAnisotropy(); tex.wrapS = tex.wrapT = THREE.RepeatWrapping; tex.repeat.set(1,1); mat.map = tex;
        }
        mat.needsUpdate = true;
      }catch(e){
        console.warn('meteor texture assignment failed', e);
      }
    }, undefined, ()=>{
      // fallback to procedural texture if load fails
      const ctex = this.createProceduralMeteorTexture();
      mat.map = ctex; mat.needsUpdate = true;
    });

  // Map meteor diameter (meters) to a visual radius using a wide dynamic-range mapping
  // Endpoints: 0.1 m -> Andorra (very small), 25 m -> Montenegro (medium), 50 m -> Slovenia (large)
  const MIN_MET = 0.1, MAX_MET = 50.0;
  // Representative country areas (km^2) for visual anchors
  const AREA_ANDORRA = 468;    // Andorra ~468 km^2 (tiny)
  const AREA_MONTENEGRO = 13812; // Montenegro ~13.8k km^2 (medium)
  const AREA_SLOVENIA = 20273; // Slovenia ~20.3k km^2 (large)
  const radiusAndorra = Math.sqrt(AREA_ANDORRA / Math.PI) / 1000.0;
  const radiusMontenegro = Math.sqrt(AREA_MONTENEGRO / Math.PI) / 1000.0;
  const radiusSlovenia = Math.sqrt(AREA_SLOVENIA / Math.PI) / 1000.0;
  // normalize input size (0..1)
  const tRaw = (sizeMeters - MIN_MET) / (MAX_MET - MIN_MET);
  const t = Math.max(0, Math.min(1, tRaw));
  // bias growth so mid values map near Montenegro and larger values approach Slovenia
  const gamma = 1.6;
  const tAdj = Math.pow(t, gamma);
  // interpolate between Andorra and Slovenia (Montenegro sits mid-range)
  const visualRadiusBase = radiusAndorra + (radiusSlovenia - radiusAndorra) * tAdj;
  // optional visual amplifier, smaller now that endpoints are closer
  const VISUAL_AMPLIFIER = 1.2;
  const visualRadius = visualRadiusBase * VISUAL_AMPLIFIER;
  // clamp and set meteor scale (scene units)
  mesh.scale.setScalar(Math.max(visualRadius, 0.005));

    mesh.castShadow = false;
    mesh.receiveShadow = false;
    return mesh;
  }

  // Generate a simple procedural meteor texture as a CanvasTexture fallback
  createProceduralMeteorTexture(){
    const size = 512;
    const canvas = document.createElement('canvas');
    canvas.width = canvas.height = size;
    const ctx = canvas.getContext('2d');
    // base color
    ctx.fillStyle = '#9a8f85'; ctx.fillRect(0,0,size,size);
    // noisy overlay
    const image = ctx.getImageData(0,0,size,size);
    for(let y=0;y<size;y++){
      for(let x=0;x<size;x++){
        const i = (y*size + x) * 4;
        const n = Math.floor(40 * Math.random()) - 20;
        image.data[i] = Math.max(0, Math.min(255, image.data[i] + n));
        image.data[i+1] = Math.max(0, Math.min(255, image.data[i+1] + n));
        image.data[i+2] = Math.max(0, Math.min(255, image.data[i+2] + n));
        image.data[i+3] = 255;
      }
    }
    ctx.putImageData(image, 0, 0);
    // draw some darker circular 'craters'
    for(let i=0;i<120;i++){
      const rx = Math.random()*size, ry = Math.random()*size, r = (2 + Math.random()*18);
      const grad = ctx.createRadialGradient(rx, ry, 0, rx, ry, r);
      const alpha = 0.15 + Math.random()*0.45;
      grad.addColorStop(0, `rgba(30,20,10,${alpha})`);
      grad.addColorStop(1, 'rgba(0,0,0,0)');
      ctx.fillStyle = grad; ctx.beginPath(); ctx.arc(rx, ry, r, 0, Math.PI*2); ctx.fill();
    }
    const tex = new THREE.CanvasTexture(canvas);
    tex.encoding = THREE.sRGBEncoding;
    tex.anisotropy = this.renderer.capabilities.getMaxAnisotropy();
    tex.wrapS = tex.wrapT = THREE.RepeatWrapping;
    return tex;
=======
    
    // Fix scaling: size is diameter in meters, convert to scene units
    const radiusMeters = size / 2; // radius in meters
    const radiusScene = radiusMeters / this.SCENE_SCALE; // convert to scene units
    const visScale = Math.max(radiusScene, 1e-6); // avoid zero scale
    meteor.scale.setScalar(visScale);
    
    
    const meteorData = { 
      mesh: meteor, 
      velocity: dir.multiplyScalar(speed), 
      physVelocity, 
      active: true, 
      label, 
      mass, 
      area, 
      size,
      burning: false,
      burnIntensity: 0,
      entrySpeed: speed * this.SCENE_SCALE,
      energy: 0.5 * mass * Math.pow(speed * this.SCENE_SCALE, 2)
    };
    
    this.meteors.push(meteorData);
    this.lastMeteorData = meteorData;
    this.updateMeteorStats();
    
    // Create trajectory line
    this.createTrajectoryLine(meteorData);
  }

  // Update meteor stats display
  updateMeteorStats() {
    if (!this.lastMeteorData) return;
    
    const speed = document.getElementById('lastSpeed');
    const size = document.getElementById('lastSize');
    const mass = document.getElementById('lastMass');
    const energy = document.getElementById('lastEnergy');
    const status = document.getElementById('lastStatus');
    
    if (speed) speed.innerText = this.lastMeteorData.entrySpeed.toFixed(1);
    if (size) size.innerText = this.lastMeteorData.size.toFixed(2);
    if (mass) mass.innerText = this.lastMeteorData.mass.toFixed(0);
    if (energy) energy.innerText = this.lastMeteorData.energy.toExponential(2);
    if (status) status.innerText = this.lastMeteorData.active ? 'Active' : 'Impacted';
  }

  // Initialize map
  initMap() {
    this.mapCanvas = document.getElementById('impactMap');
    if (this.mapCanvas) {
      this.mapCtx = this.mapCanvas.getContext('2d');
      this.drawMap();
    }
  }

  // Convert 3D position to latitude/longitude
  positionToLatLon(position) {
    const x = position.x;
    const y = position.y;
    const z = position.z;
    
    // Convert to spherical coordinates
    const lat = Math.asin(y / Math.sqrt(x*x + y*y + z*z)) * 180 / Math.PI;
    const lon = Math.atan2(z, x) * 180 / Math.PI;
    
    return { lat: lat, lon: lon };
  }

  // Convert latitude/longitude to map coordinates
  latLonToMapCoords(lat, lon, canvasWidth, canvasHeight) {
    const x = (lon + 180) / 360 * canvasWidth;
    const y = (90 - lat) / 180 * canvasHeight;
    return { x: x, y: y };
  }

  // Draw the impact map
  drawMap() {
    if (!this.mapCtx) return;
    
    const canvas = this.mapCanvas;
    const ctx = this.mapCtx;
    
    // Clear canvas
    ctx.fillStyle = '#000';
    ctx.fillRect(0, 0, canvas.width, canvas.height);
    
    // Draw Earth outline
    ctx.strokeStyle = '#444';
    ctx.lineWidth = 1;
    ctx.beginPath();
    ctx.arc(canvas.width / 2, canvas.height / 2, Math.min(canvas.width, canvas.height) / 2 - 10, 0, 2 * Math.PI);
    ctx.stroke();
    
    // Draw impact locations
    this.impactLocations.forEach(impact => {
      const coords = this.latLonToMapCoords(impact.lat, impact.lon, canvas.width, canvas.height);
      
      // Size based on energy (kilotons)
      const size = Math.max(2, Math.min(20, Math.log10(impact.energy / 4.184e12 + 1) * 3));
      
      // Color based on energy
      const intensity = Math.min(1, Math.log10(impact.energy / 4.184e12 + 1) / 3);
      const red = Math.floor(255 * intensity);
      const green = Math.floor(255 * (1 - intensity));
      
      ctx.fillStyle = `rgb(${red}, ${green}, 0)`;
      ctx.beginPath();
      ctx.arc(coords.x, coords.y, size, 0, 2 * Math.PI);
      ctx.fill();
      
      // Draw ring for larger impacts
      if (impact.energy / 4.184e12 > 1) {
        ctx.strokeStyle = `rgb(${red}, ${green}, 0)`;
        ctx.lineWidth = 2;
        ctx.beginPath();
        ctx.arc(coords.x, coords.y, size * 2, 0, 2 * Math.PI);
        ctx.stroke();
      }
    });
  }

  // Add impact to map
  addImpactToMap(position, energy) {
    const latLon = this.positionToLatLon(position);
    this.impactLocations.push({
      lat: latLon.lat,
      lon: latLon.lon,
      energy: energy,
      time: Date.now()
    });
    
    // Update map info
    const latEl = document.getElementById('impactLat');
    const lonEl = document.getElementById('impactLon');
    const energyEl = document.getElementById('mapEnergy');
    
    if (latEl) latEl.textContent = latLon.lat.toFixed(2);
    if (lonEl) lonEl.textContent = latLon.lon.toFixed(2);
    if (energyEl) energyEl.textContent = (energy / 4.184e12).toFixed(2);
    
    this.drawMap();
  }

  // Update statistics UI
  updateStatistics() {
    // FPS calculation
    this.frameCount++;
    const now = Date.now();
    if (now - this.lastFpsTime >= 1000) {
      this.currentFps = Math.round((this.frameCount * 1000) / (now - this.lastFpsTime));
      this.frameCount = 0;
      this.lastFpsTime = now;
    }
    
    // Object count
    const objectCount = this.meteors.length + this.explosionEffects.length + this.impactEffects.length + this.trajectoryLines.length;
    
    // Memory usage (approximate)
    const memoryUsage = Math.round((performance.memory ? performance.memory.usedJSHeapSize : 0) / 1024 / 1024);
    
    // Update UI elements
    const fps = document.getElementById('fps');
    const objCount = document.getElementById('objectCount');
    const memUsage = document.getElementById('memoryUsage');
    const gravityMode = document.getElementById('gravityMode');
    const atmosphereMode = document.getElementById('atmosphereMode');
    const moonGravityMode = document.getElementById('moonGravityMode');
    const totalEnergy = document.getElementById('totalEnergy');
    const largestImpact = document.getElementById('largestImpact');
    const avgImpact = document.getElementById('avgImpact');
    
    if (fps) fps.textContent = this.currentFps;
    if (objCount) objCount.textContent = objectCount;
    if (memUsage) memUsage.textContent = memoryUsage;
    if (gravityMode) gravityMode.textContent = this.realistic ? 'Realistic' : 'Simple';
    if (atmosphereMode) atmosphereMode.textContent = this.showAtmosphere ? 'On' : 'Off';
    if (moonGravityMode) moonGravityMode.textContent = this.showMoon ? 'On' : 'Off';
    if (totalEnergy) totalEnergy.textContent = this.totalImpactEnergy.toExponential(2);
    if (largestImpact) largestImpact.textContent = (this.largestImpactEnergy / 4.184e12).toFixed(2); // Convert to kilotons
    if (avgImpact) avgImpact.textContent = this.impactCount > 0 ? (this.totalImpactEnergy / this.impactCount / 4.184e12).toFixed(2) : '0';
>>>>>>> f74f1366
  }

  resetScene() {
    this.meteors.forEach(m=>{ if(m.mesh) this.scene.remove(m.mesh); if(m.label && m.label.element) m.label.element.remove(); });
    this.meteors = [];
    this.impactEffects.forEach(e=>{ if(e.mesh) this.scene.remove(e.mesh); });
    this.impactEffects = [];
    this.explosionEffects.forEach(e=>{ this.scene.remove(e.group); });
    this.explosionEffects = [];
    this.gravityVisualizers.forEach(v=>{ this.scene.remove(v.mesh); });
    this.gravityVisualizers = [];
    this.trajectoryLines.forEach(t=>{ this.scene.remove(t.line); });
    this.trajectoryLines = [];
    this.impactCount = 0; const ic = document.getElementById('impactCount'); if(ic) ic.innerText = '0';
    this.totalImpactEnergy = 0;
    this.largestImpactEnergy = 0;
    this.frameCount = 0;
    this.lastFpsTime = Date.now();
    this.currentFps = 60;
    this.lastMeteorData = null;
    this.updateMeteorStats();
  }

<<<<<<< HEAD
  animate(time) {
    // schedule next frame and compute dt
    requestAnimationFrame(this.animate.bind(this));
    const now = time || performance.now();
    const dtMs = this._lastFrameTime ? (now - this._lastFrameTime) : 16;
    const dt = (dtMs / 1000) * this.simSpeed; // seconds scaled by simSpeed
    this._lastFrameTime = now;
=======
  animate() {
    requestAnimationFrame(() => this.animate());
    
    // Skip updates if paused
    if (this.paused) {
      this.controls.update();
      this.renderer.render(this.scene, this.camera);
      return;
    }
    
>>>>>>> f74f1366
    // Pulse cursor
    const ringMesh = this.cursor && this.cursor.getObjectByName && this.cursor.getObjectByName('cursorRing');
    if(ringMesh){ const pulse = 1 + 0.1 * Math.sin(Date.now() * 0.005); this.cursor.scale.set(pulse,pulse,pulse); }
    // update aiming line
    const aimingLine = this.scene.getObjectByName && this.scene.getObjectByName('aimingLine');
    if(aimingLine){ const positions = aimingLine.geometry.attributes.position.array; positions[0]=this.camera.position.x; positions[1]=this.camera.position.y; positions[2]=this.camera.position.z; positions[3]=this.cursor.position.x; positions[4]=this.cursor.position.y; positions[5]=this.cursor.position.z; aimingLine.geometry.attributes.position.needsUpdate=true; }
    // update counters
    const mc = document.getElementById('meteorCount'); if(mc) mc.innerText = String(this.meteors.length);
    
    // update simulation time
    const currentTime = Date.now();
    const simTime = (currentTime - this.simulationStartTime) / 1000 * this.simSpeed;
    const st = document.getElementById('simTime'); if(st) st.innerText = simTime.toFixed(1);
    
    // update statistics
    this.updateStatistics();
    
    // predicted impact
    this.updatePredictedImpact();
    const mouseCursor = this.scene.getObjectByName('mouseCursor'); if(mouseCursor){ mouseCursor.position.copy(this.cursor.position); }
    
    // update moon orbit
    this.updateMoon();

    // update camera focus
    this.updateCameraFocus();

    // update gravity visualizers
    this.updateGravityVisualizers();

    // update explosion effects
    this.updateExplosionEffects();

    // update trajectory lines
    this.updateTrajectoryLines();

  // camera framing update (if active)
    if(this.cameraFrame && this.cameraFrame.active){
      const now = Date.now();
      const t = Math.min(1, (now - this.cameraFrame.startTime) / this.cameraFrame.duration);
      // lerp camera position
      this.camera.position.lerpVectors(this.cameraFrame.startCamPos, this.cameraFrame.endCamPos, t);
      // lerp controls target
      const newTarget = this.cameraFrame.startTarget.clone().lerp(this.cameraFrame.endTarget, t);
      this.controls.target.copy(newTarget);
      if(t >= 1) this.cameraFrame.active = false;
    }

    // Meteors update with atmosphere effects
    this.meteors.forEach(meteor=>{
      if(!meteor.active) return;
      const pos = meteor.mesh.position;
      const r = pos.length();
<<<<<<< HEAD
      // apply angular velocity (tumble) if present
      if(meteor.angularVelocity && meteor.mesh){
        // convert angular velocity vector (radians/sec) into a small rotation quaternion
        const av = meteor.angularVelocity.clone().multiplyScalar(dt);
        const ax = av.length();
        if(ax > 0){
          const q = new THREE.Quaternion();
          q.setFromAxisAngle(av.normalize(), ax);
          meteor.mesh.quaternion.premultiply(q);
          // slight damping so the tumble slows over time
          meteor.angularVelocity.multiplyScalar(0.998);
        }
      }
=======
      const altitude = r * this.SCENE_SCALE - this.earthRadiusMeters;
      
      // Check if meteor should burn up in atmosphere
      if(altitude < this.atmosphereHeight && this.shouldBurnUp(meteor)) {
        if(!meteor.burning) {
          meteor.burning = true;
          this.createBurnEffect(meteor);
        }
        meteor.burnIntensity = Math.min(1, meteor.burnIntensity + 0.1 * this.simSpeed);
        
        // Gradually reduce meteor size due to burning
        const burnScale = 1 - (meteor.burnIntensity * 0.3);
        meteor.mesh.scale.setScalar(meteor.mesh.scale.x * burnScale);
        
        // Random chance of complete burn-up
        if(Math.random() < meteor.burnIntensity * 0.1 * this.simSpeed) {
          meteor.active = false;
          this.scene.remove(meteor.mesh);
          if(meteor.label && meteor.label.element && meteor.label.element.parentNode) {
            meteor.label.element.parentNode.removeChild(meteor.label.element);
          }
          const li = this.labels.indexOf(meteor.label); 
          if(li !== -1) this.labels.splice(li, 1);
          return;
        }
      }
      
>>>>>>> f74f1366
      if(this.realistic){
        const posMeters = pos.clone().multiplyScalar(this.SCENE_SCALE);
        const vel = meteor.physVelocity.clone();
        const dt = 0.02 * this.simSpeed;
        
        // Earth gravity force (Newton's law of universal gravitation)
        const rmag = posMeters.length();
        const earthGravityForce = posMeters.clone().multiplyScalar(-this.G*this.earthMass/(rmag*rmag*rmag));
        
        // Moon gravity force
        const moonGravityForce = this.calculateMoonGravity(meteor);
        
        // Meteor-to-meteor gravity forces
        let meteorGravityForce = new THREE.Vector3(0, 0, 0);
        this.meteors.forEach(otherMeteor => {
          if (otherMeteor !== meteor && otherMeteor.active) {
            meteorGravityForce.add(this.calculateMeteorGravity(meteor, otherMeteor));
          }
        });
        
        // Atmospheric drag force
        const dragForce = this.calculateDragForce(meteor);
        
        // Apply forces (F = ma, so a = F/m)
        const totalForce = earthGravityForce.add(moonGravityForce).add(meteorGravityForce).add(dragForce);
        const acceleration = totalForce.divideScalar(meteor.mass);
        
        meteor.physVelocity.add(acceleration.multiplyScalar(dt));
        posMeters.add(meteor.physVelocity.clone().multiplyScalar(dt));
        meteor.mesh.position.copy(posMeters.multiplyScalar(1/this.SCENE_SCALE));
        if(meteor.label) meteor.label.position.copy(meteor.mesh.position);
      } else {
        // Enhanced simple mode physics with proper gravity
        const gravityAccel = pos.clone().normalize().multiplyScalar(-this.gravityStrength/(r*r));
        
        // Add moon gravity in simple mode
        const moon = this.scene.getObjectByName('moon');
        if (moon) {
          const moonPos = moon.position.clone();
          const toMoon = moonPos.sub(pos);
          const moonDist = toMoon.length();
          if (moonDist > 0.1) { // Avoid division by zero
            const moonGravityStrength = 0.001; // Simplified moon gravity
            const moonGravityAccel = toMoon.normalize().multiplyScalar(moonGravityStrength / (moonDist * moonDist));
            meteor.velocity.add(moonGravityAccel.multiplyScalar(this.simSpeed));
          }
        }
        
        // Add atmospheric drag in simple mode
        if(altitude < this.atmosphereHeight) {
          const dragAccel = meteor.velocity.clone().normalize().multiplyScalar(-0.01 * this.simSpeed);
          meteor.velocity.add(dragAccel);
        }
        
        // Apply gravity acceleration
        meteor.velocity.add(gravityAccel.multiplyScalar(this.simSpeed));
        
        // Update position
        pos.add(meteor.velocity.clone().multiplyScalar(this.simSpeed));
        
        // Update label position
        if(meteor.label) meteor.label.position.copy(meteor.mesh.position);
      }
<<<<<<< HEAD
      // fade out meteors that miss or have lived past their TTL (TTL in seconds)
      meteor.ttl = meteor.ttl === undefined ? 8.0 : meteor.ttl - dt;
      if(meteor.ttl <= 0){ meteor.fading = true; }
      if(meteor.fading){
        meteor.mesh.material.opacity = Math.max(0, (meteor.mesh.material.opacity||1) - 0.5 * dt);
        if(meteor.mesh.material.opacity <= 0){ meteor.active = false; if(meteor.mesh.parent) meteor.mesh.parent.remove(meteor.mesh); if(meteor.label && meteor.label.element) meteor.label.element.remove(); }
      }

      if(r < this.earthRadius + 0.2){
        meteor.active = false;
        this.createImpact(pos.clone(), meteor.size);
        this.scene.remove(meteor.mesh);
        if(meteor.label && meteor.label.element && meteor.label.element.parentNode) meteor.label.element.parentNode.removeChild(meteor.label.element);
        const li = this.labels.indexOf(meteor.label); if(li!==-1) this.labels.splice(li,1);
        this.impactCount++; const ic = document.getElementById('impactCount'); if(ic) ic.innerText = String(this.impactCount);
=======
      
      if(r < this.earthRadius + 0.2){
        meteor.active = false;
        this.createImpact(pos.clone());
        
        // Create explosion effect
>>>>>>> f74f1366
        try{
          let speedAtImpact = meteor.physVelocity ? meteor.physVelocity.length() : (meteor.velocity ? meteor.velocity.length()*this.SCENE_SCALE : 0);
          const ke = 0.5 * (meteor.mass || 1) * speedAtImpact * speedAtImpact;
          this.createExplosion(pos.clone(), ke);
          
          const keTons = ke / 4.184e9;
          const ie = document.getElementById('impactEnergy'); if(ie) ie.innerText = `${ke.toExponential(3)} J (~${keTons.toFixed(2)} kt)`;
          
          // Update statistics
          this.totalImpactEnergy += ke;
          this.largestImpactEnergy = Math.max(this.largestImpactEnergy, ke);
          this.impactCount++;
        }catch(e){ console.error('impact energy calc', e); const ie = document.getElementById('impactEnergy'); if(ie) ie.innerText = '-'; }
        
        this.scene.remove(meteor.mesh);
        if(meteor.label && meteor.label.element && meteor.label.element.parentNode) meteor.label.element.parentNode.removeChild(meteor.label.element);
        const li = this.labels.indexOf(meteor.label); if(li!==-1) this.labels.splice(li,1);
        this.impactCount++; const ic = document.getElementById('impactCount'); if(ic) ic.innerText = String(this.impactCount);
        
        // Update stats
        this.updateMeteorStats();
      }
    });

<<<<<<< HEAD
    // impact effects: reconstruct vertices so the ring stays flush with the globe and expands along the surface
    this.impactEffects.forEach(effect=>{
  // increase the in-plane scale factor stored per-effect (time-based)
  const growRate = effect.growRate || 0.25; // units per second
  effect.scale = (effect.scale || 1) + growRate * dt;

      // rebuild geometry positions from baseOffsets -> apply spin -> rotate into world tangent -> translate to center -> project to sphere
      const geom = effect.mesh.geometry;
      const posAttr = geom.attributes.position;
      // update spin angle (used to rotate points around the ring center)
      effect.spinAngle = (effect.spinAngle || 0) + (effect.spin * this.simSpeed);
      const sa = effect.spinAngle;
      // compute radius growth from basePositions (they include inner/outer ring coords)
      for(let i=0;i<posAttr.count;i++){
        const base = effect.basePositions[i];
        // base is (x,y,z) in ring-local plane where length(base) is the ring radius at that vertex
        const baseRadius = Math.sqrt(base.x*base.x + base.y*base.y);
        const theta = Math.atan2(base.y, base.x) + sa;
        // scaled radius
        const r = baseRadius * effect.scale;
        // world offset = u * (r*cos) + v * (r*sin)
        const worldOffset = new THREE.Vector3();
        worldOffset.addScaledVector(effect.u, Math.cos(theta) * r);
        worldOffset.addScaledVector(effect.v, Math.sin(theta) * r);
        // compute a shallow dome lift so ring forms a slightly curved dome above the surface
        const maxR = effect.maxBaseRadius * effect.scale;
        const frac = maxR > 0 ? (r / maxR) : 0;
        // exponent controls steepness; >1 makes dome flatter at edges
        const p = 1.8;
        const domeFactor = Math.max(0, 1 - Math.pow(frac, p));
        const lift = (effect.domeHeight || 0.02) * domeFactor;

        // position before projection: center + in-plane offset + small lift along normal
        const worldPos = effect.center.clone().add(worldOffset).add(effect.axis.clone().multiplyScalar(lift));
        // place vertex at exact sphere radius + lift so it's flush/perched correctly
        worldPos.setLength(this.earthRadius + lift);
        posAttr.setXYZ(i, worldPos.x, worldPos.y, worldPos.z);
      }
      posAttr.needsUpdate = true;
      geom.computeBoundingSphere();

      // time-based life for synchronized fade (default 2s)
      effect.age = (effect.age || 0) + dt;
      const totalLife = effect.totalLife || 2.0;
      const remaining = Math.max(0, totalLife - effect.age);
      const norm = remaining / totalLife;
      // set ring opacity according to remaining life
      if(effect.mesh && effect.mesh.material) effect.mesh.material.opacity = norm;

      // mushroom: slow rise (along normal) and synchronized fade with the ring
      if(effect.mushroomGroup){
        // slow scale-in to reduce pop
        const slerp = 1 - Math.pow(Math.max(0, effect.age / totalLife), 0.5);
        const scaleFactor = 0.6 + slerp * 0.4; // from initial 0.6 to ~1.0
        effect.mushroomGroup.scale.setScalar(scaleFactor);

        // compute rise: move the mushroom group a small amount along the impact normal each frame
        const riseSpeed = effect.mushroomRiseSpeed || 0.002;
        const liftSoFar = effect._mushroomLiftSoFar || 0;
        const deltaLift = riseSpeed * dt;
        const newLift = Math.min((effect.mushroomMaxLift || 0.1), liftSoFar + deltaLift);
        // apply incremental translation along axis from the original surface position
        const liftDeltaApplied = newLift - liftSoFar;
        if(liftDeltaApplied !== 0){
          effect.mushroomGroup.position.add(effect.axis.clone().multiplyScalar(liftDeltaApplied));
          effect._mushroomLiftSoFar = newLift;
        }

        // fade materials using stored base opacity so fade is deterministic and synchronized
        effect.mushroomGroup.traverse(obj=>{
          if(obj.material){
            const base = obj.userData && obj.userData._baseOpacity ? obj.userData._baseOpacity : 1.0;
            obj.material.opacity = Math.max(0, base * norm);
            obj.material.needsUpdate = true;
          }
        });

        // ensure mushrooms are removed when life ends
        if(effect.age >= totalLife){ if(effect.mushroomGroup.parent) effect.mushroomGroup.parent.remove(effect.mushroomGroup); effect.mushroomGroup = null; }
      }

      // (spin is applied by rotating base positions; don't rotate the mesh itself)

      if(effect.mesh.material.opacity <= 0){ if(effect.mesh.parent) effect.mesh.parent.remove(effect.mesh); }
    });
  // keep effects which still have visible ring or still have a mushroom group
  this.impactEffects = this.impactEffects.filter(e => (e.mesh && e.mesh.material && e.mesh.material.opacity > 0) || (e.mushroomGroup));
=======
    // impact effects and burn effects
    this.impactEffects.forEach(effect => {
      if (effect.type === 'burn') {
        effect.lifetime -= 0.02 * this.simSpeed;
        effect.mesh.material.opacity = Math.max(0, effect.lifetime * 1.6);
        if (effect.lifetime <= 0) {
          this.scene.remove(effect.mesh);
        }
      } else {
        effect.mesh.scale.addScalar(0.05 * this.simSpeed);
        effect.mesh.material.opacity -= 0.02 * this.simSpeed;
        if (effect.mesh.material.opacity <= 0) {
          this.scene.remove(effect.mesh);
        }
      }
    });
    this.impactEffects = this.impactEffects.filter(e => 
      e.mesh.material.opacity > 0 && (e.type !== 'burn' || e.lifetime > 0)
    );
>>>>>>> f74f1366

    this.meteors = this.meteors.filter(m=>m.active);

  // solar system update (if present)
  this.updateSolarSystem();

  // update ultra explosion systems
  this.updateExplosionSystems();

    this.controls.update();
    this.renderer.render(this.scene, this.camera);
    this.updateLabels();
  }

  updatePredictedImpact(){
    const speed = parseFloat(document.getElementById('speed')?.value || 0.05);
    const origin = this.camera.position.clone();
    const dir = this.cursor.position.clone().sub(this.camera.position).normalize();
    let pos = origin.clone();
    let v = dir.multiplyScalar(speed);
    let hitPos = null;
    // simple ballistic (scene units)
    const dt = 0.02 * this.simSpeed;
    const steps = 2000;
    for(let i=0;i<steps;i++){
      const r = pos.length();
      const accel = pos.clone().normalize().multiplyScalar(-this.gravityStrength/(r*r));
      v.add(accel.multiplyScalar(dt));
      pos.add(v.clone().multiplyScalar(dt));
      if(pos.length() < this.earthRadius + 0.2){ hitPos = pos.clone(); break; }
      if(pos.length() > 1e4) break;
    }
    if(hitPos){ this.predictedImpactMarker.position.copy(hitPos); this.predictedImpactMarker.visible = true; } else { this.predictedImpactMarker.visible = false; }
  }

<<<<<<< HEAD
  createImpact(position, size = 1){
    // make a larger, size-dependent impact ring + mushroom
    const normal = position.clone().normalize();

  // Map meteor diameter (meters) to a visual size in scene units.
  // Invert and compress the mapping so small meteors appear relatively larger and big meteors are less gigantic.
  // This produces the behavior you requested: small meteors' rings/mushrooms are more visible, large meteors are visually tempered.
  const sizeMeters = Math.max(0.01, size || 1);
  // Map meteor diameter (meters) -> visual impact radius (scene units) using
  // a smooth, non-linear interpolation so:
  //  - very small meteors (~0.1 m) -> small impact (approx area of Ireland)
  //  - medium meteors (~22-30 m) -> medium impact (approx area of Poland)
  //  - very large meteors (~50 m) -> large impact (approx area of Algeria)
  // We convert representative country areas -> equivalent circular radii (km) then to scene units
  // (1 scene unit == 1000 km because SCENE_SCALE = 1e6 m / scene unit).
  const MIN_MET = 0.1; // meters slider min
  const MAX_MET = 50.0; // meters slider max
  // Representative country areas (km^2) for visual anchors: Montenegro (small), Hungary (medium), Poland (large)
  const AREA_MONTENEGRO = 13812; // km^2 (Montenegro)
  const AREA_HUNGARY = 93030; // km^2 (Hungary)
  const AREA_POLAND = 312679; // km^2 (Poland)
  const radiusMontenegro = Math.sqrt(AREA_MONTENEGRO / Math.PI) / 1000.0;
  const radiusHungary = Math.sqrt(AREA_HUNGARY / Math.PI) / 1000.0;
  const radiusPoland = Math.sqrt(AREA_POLAND / Math.PI) / 1000.0;

  // normalize input size (0..1)
  const tRaw = (sizeMeters - MIN_MET) / (MAX_MET - MIN_MET);
  const t = Math.max(0, Math.min(1, tRaw));
  // bias so mid values map near Hungary
  const gamma = 1.8;
  const tAdj = Math.pow(t, gamma);
  // interpolate between Montenegro and Poland radii (Hungary sits mid-range)
  const visualBase = radiusMontenegro + (radiusPoland - radiusMontenegro) * tAdj;

    // Create ring geometry sized relative to visualBase (larger inner/outer multipliers so rings read bigger)
  const ringInner = visualBase * 0.35;
  const ringOuter = visualBase * 1.05;
    const ringSegs = Math.max(32, Math.floor(16 + visualBase * 64));
    const geo = new THREE.RingGeometry(ringInner, ringOuter, ringSegs);
    const mat = new THREE.MeshBasicMaterial({ color:0xff4400, side:THREE.DoubleSide, transparent:true, opacity:0.95, polygonOffset: true, polygonOffsetFactor: -1, polygonOffsetUnits: 1 });
    const ring = new THREE.Mesh(geo, mat);

    // orient ring so its plane is tangent to the sphere at the impact point
    const up = new THREE.Vector3(0,1,0);
    const quat = new THREE.Quaternion().setFromUnitVectors(up, normal);
    ring.quaternion.copy(quat);
    ring.position.copy(normal.clone().multiplyScalar(this.earthRadius));

    // prepare base positions from geometry in ring-local plane coordinates and apply a random in-plane rotation
    const basePositions = [];
    const posAttr = geo.attributes.position;
    const inPlaneAngle = Math.random() * Math.PI * 2;
    const rotLocal = new THREE.Quaternion().setFromAxisAngle(new THREE.Vector3(0,0,1), inPlaneAngle);
    for(let i=0;i<posAttr.count;i++){
      const vx = posAttr.getX(i);
      const vy = posAttr.getY(i);
      const vz = posAttr.getZ(i);
      const v = new THREE.Vector3(vx, vy, vz);
      v.applyQuaternion(rotLocal);
      basePositions.push(v);
    }

    // Make mesh have identity transform so we can write world-space positions directly into its geometry
    ring.position.set(0,0,0);
    ring.quaternion.identity();
    this.scene.add(ring);

    // compute orthonormal tangent basis (u,v) on the surface at the impact point
    let u = new THREE.Vector3();
    if (Math.abs(normal.x) < 0.9) u.set(1,0,0).cross(normal).normalize(); else u.set(0,1,0).cross(normal).normalize();
    const v = normal.clone().cross(u).normalize();

    // compute maximum base radius so we can scale dome height relative to ring size
    let maxBaseRadius = 0;
    for (let i=0;i<basePositions.length;i++){ const b = basePositions[i]; const br = Math.sqrt(b.x*b.x + b.y*b.y); if(br>maxBaseRadius) maxBaseRadius = br; }

    // effect state for ring
    const effect = {
      mesh: ring,
      axis: normal.clone(),
      spin: (0.02 + Math.random() * 0.06) * (Math.random() < 0.5 ? 1 : -1),
      center: position.clone(),
      u: u,
      v: v,
      basePositions: basePositions,
      scale: 1,
      maxBaseRadius: maxBaseRadius,
      domeHeight: Math.max(0.02, Math.min(2.0, maxBaseRadius * 0.75))
    };

    // --- mushroom cloud: build a higher-res, fluffy cap using multiple overlapping spheres (fluffs)
    try{
      const cloudBase = visualBase; // base radius for the cap
      const mushroom = new THREE.Group();

      // stem (short and stubby relative to cloudBase)
      const stemRadius = cloudBase * 0.22;
      const stemHeight = cloudBase * 0.9;
      const stemGeo = new THREE.CylinderGeometry(Math.max(0.001, stemRadius*0.5), stemRadius, Math.max(0.01, stemHeight), 16, 1);
      const stemMat = new THREE.MeshStandardMaterial({ color:0x333022, roughness:0.95, metalness:0.0, transparent:true, opacity:0.9, depthWrite:false });
      const stem = new THREE.Mesh(stemGeo, stemMat);
      stem.position.set(0, stemHeight*0.5, 0);
      mushroom.add(stem);

  // central cap: overlapping spheres to simulate fluff + a blended core for cohesion
  const capMat = new THREE.MeshStandardMaterial({ color:0xCCAA88, roughness:0.92, metalness:0.0, transparent:true, opacity:0.96, depthWrite:false });
  // blended core (slightly flattened, higher-res) to make silhouette cohesive
  const core = new THREE.Mesh(new THREE.SphereGeometry(1, 32, 20), capMat.clone());
  core.scale.set(cloudBase*1.05, cloudBase*0.65, cloudBase*1.05);
  core.position.set(0, stemHeight*0.9 + cloudBase*0.05, 0);
  mushroom.add(core);

  const capMain = new THREE.Mesh(new THREE.SphereGeometry(1, 28, 20), capMat.clone());
  capMain.scale.set(cloudBase*0.9, cloudBase*0.55, cloudBase*0.9);
  capMain.position.set(0, stemHeight*0.9 + cloudBase*0.05, 0);
  mushroom.add(capMain);

      // side fluffs
      // place fluffs tightly around the core with smaller sizes so they don't protrude too much
      const fluffCount = Math.max(4, Math.floor(4 + cloudBase * 2));
      for(let i=0;i<fluffCount;i++){
        const a = (i / fluffCount) * Math.PI * 2 + (Math.random()*0.12-0.06);
        const r = cloudBase * (0.18 + Math.random()*0.18); // tighter radial offsets
        const x = Math.cos(a) * r;
        const z = Math.sin(a) * r;
        const y = stemHeight*0.9 + cloudBase*0.05 + (Math.random()*0.08-0.03);
        const s = cloudBase * (0.22 + Math.random()*0.25); // smaller fluffs
        const fluff = new THREE.Mesh(new THREE.SphereGeometry(1, 18, 12), capMat.clone());
        fluff.scale.set(s, s*0.65, s);
        fluff.position.set(x, y, z);
        fluff.rotation.set(Math.random()*0.15, Math.random()*Math.PI, Math.random()*0.15);
        mushroom.add(fluff);
      }

      // a few smaller top fluffs for a rounded crown
      for(let j=0;j<3;j++){
        const s = cloudBase * (0.20 + Math.random()*0.22);
        const fluff = new THREE.Mesh(new THREE.SphereGeometry(1, 18, 12), capMat.clone());
        fluff.scale.set(s, s*0.55, s);
        fluff.position.set((Math.random()-0.5)*cloudBase*0.12, stemHeight*0.9 + cloudBase*0.16 + Math.random()*cloudBase*0.04, (Math.random()-0.5)*cloudBase*0.12);
        mushroom.add(fluff);
      }

      // place mushroom on the surface and orient along normal
      const surfacePos = position.clone().setLength(this.earthRadius + 0.001);
      mushroom.position.copy(surfacePos);
      const q = new THREE.Quaternion().setFromUnitVectors(new THREE.Vector3(0,1,0), normal.clone());
      mushroom.quaternion.copy(q);
  mushroom.scale.setScalar(0.85);
      this.scene.add(mushroom);

      // Ensure each mushroom material stores a base opacity so we can set a deterministic fade
      mushroom.traverse(obj=>{
        if(obj.material){
          // make transparent if not already
          obj.material.transparent = true;
          // store original opacity on userData so we can fade to norm * base
          obj.userData = obj.userData || {};
          obj.userData._baseOpacity = (typeof obj.material.opacity === 'number') ? obj.material.opacity : 1.0;
        }
      });

      // store animation params
      effect.mushroomGroup = mushroom;
      // make mushroom slow and longer lived; store a rise speed and a maximum lift above the surface
      effect.mushroomLife = 4.0 + Math.min(10.0, visualBase * 6.0); // larger clouds live longer
      // rise speed (scene units per second) - small and proportional to visualBase, tuned for subtlety
      effect.mushroomRiseSpeed = Math.max(0.00005, visualBase * 0.02);
      // maximum lift above the sphere surface (scene units) so mushroom never 'launches' to space
      effect.mushroomMaxLift = Math.max(0.01, visualBase * 0.45);
      effect.mushroomBaseScale = cloudBase;
    }catch(e){ console.warn('mushroom creation failed', e); }

    this.impactEffects.push(effect);
=======
  createImpact(position, meteor){
    // Compute impact summary (approximate/visualization-oriented)
    const summary = this.computeImpactSummary(position, meteor);

    // determine lat/lon and region name for Earth impacts (if relevant)
    const regionName = (position && position.length && this._regionNameFromPosition(position)) || 'Unknown';

    // Update UI summary area (append)
    try{
      const panel = document.getElementById('impactPanelContent');
      if(panel){
        const item = document.createElement('div');
        item.style.marginBottom = '8px'; item.style.padding = '8px'; item.style.borderBottom = '1px solid rgba(0,0,0,0.08)';
        item.innerHTML = `<b>${new Date().toLocaleTimeString()}</b><br>Energy: ${summary.TNT_tons.toFixed(2)} tons TNT<br>Crater: ${(summary.craterDiameter_m/1000).toFixed(2)} km<br>Region: ${regionName}`;
        panel.insertBefore(item, panel.firstChild);
      }
    }catch(e){ console.warn('Failed to update impact UI', e); }

    // Also show in the top-right impact panel
    try{
      // old panel duplicate removed - we now use the top-right impact window
    }catch(e){ /* ignore panel errors */ }

  const normal = position.clone().normalize();
  // determine rough surface type at impact point (land vs ocean) using a deterministic spherical pattern
  const surfaceIsOcean = this.isOceanAt(position);

    // Flash: brief point light at impact
    const flash = new THREE.PointLight(0xffeecc, 4.0, 60);
    flash.position.copy(normal.clone().multiplyScalar(this.earthRadius + 0.2));
    this.scene.add(flash);

    // Shock ring: a thin disk that expands and fades
    const shockGeo = new THREE.RingGeometry(0.01, 0.02, 64);
    const shockMat = new THREE.MeshBasicMaterial({ color:0xffccaa, side:THREE.DoubleSide, transparent:true, opacity:0.9 });
    const shock = new THREE.Mesh(shockGeo, shockMat);
    const shockQuat = new THREE.Quaternion();
    shockQuat.setFromUnitVectors(new THREE.Vector3(0,1,0), normal);
    shock.quaternion.copy(shockQuat);
    shock.position.copy(normal.multiplyScalar(this.earthRadius+0.01));
    this.scene.add(shock);

    // Dust cloud: a transparent sphere that grows and fades
  const dustGeo = new THREE.SphereGeometry(0.05, 12, 12);
  const dustMat = new THREE.MeshStandardMaterial({ color: surfaceIsOcean?0x335577:0x553322, transparent:true, opacity:0.85, roughness:1.0, metalness:0 });
    const dust = new THREE.Mesh(dustGeo, dustMat);
    dust.position.copy(normal.clone().multiplyScalar(this.earthRadius+0.02));
    this.scene.add(dust);

    // Damage rings on the surface (severe/medium damage)
    const damageRings = [];
    const addDamageRing = (radius_km, color, opacity)=>{
      if(this.showDamageOverlay === false) return; // respect overlay toggle
      const rScene = (radius_km*1000)/this.SCENE_SCALE;
      const rg = new THREE.RingGeometry(rScene*0.98, rScene*1.02, 128);
      const rm = new THREE.MeshBasicMaterial({ color, side:THREE.DoubleSide, transparent:true, opacity });
      const ring = new THREE.Mesh(rg, rm);
      ring.rotation.copy(shock.rotation);
      ring.position.copy(normal.clone().multiplyScalar(this.earthRadius+0.015));
      this.scene.add(ring);
      damageRings.push(ring);
    };
    addDamageRing(summary.severeRadius_km, 0xff4444, 0.25);
    addDamageRing(summary.glassRadius_km, 0xffaa66, 0.18);

    // push to impactEffects for animation/cleanup
    const impactEffect = {
      mesh: shock,
      type: 'shock',
      lifetime: 0,
      maxLifetime: 4.0,
      flash,
      dust,
      damageRings
    };
    this.impactEffects.push(impactEffect);

    // Ultra realistic explosions (particle/debris) if enabled
    if(this.ultraExplosions){
      this.spawnUltraExplosion(shock.position.clone(), summary);
    }

    // Aerodynamic markup if enabled
    if(this.showAero && meteor){
      try{
        // small heat glow at impact point
        const glow = new THREE.PointLight(0xffaa66, 2.5, 30);
        glow.position.copy(shock.position);
        this.scene.add(glow);
        impactEffect.aeroGlow = glow;
      }catch(e){}
    }

    // If surface is land, spawn a mushroom cloud effect; if ocean, spawn a water plume
    if(surfaceIsOcean){
      // ocean plume: taller, bluish, more spray
      const plume = new THREE.Group();
      plume.position.copy(normal.clone().multiplyScalar(this.earthRadius+0.02));
      const plumeGeo = new THREE.ConeGeometry(0.02, 0.2, 16);
      const plumeMat = new THREE.MeshStandardMaterial({ color:0x88aacc, transparent:true, opacity:0.9, roughness:1 });
      const cone = new THREE.Mesh(plumeGeo, plumeMat);
      cone.rotation.x = Math.PI/2;
      plume.add(cone);
      this.scene.add(plume);
      impactEffect.oceanPlume = { group:plume, riseSpeed: 0.02 + (summary.size_m||1)/2000, life:0, maxLife:6 + (summary.size_m||1)/20 };
    } else {
      // mushroom cloud: stem + cap
      const mush = new THREE.Group();
      mush.position.copy(normal.clone().multiplyScalar(this.earthRadius+0.02));
      // stem (cylinder)
      const stemGeo = new THREE.CylinderGeometry(0.01, 0.02, 0.2, 12);
      const stemMat = new THREE.MeshStandardMaterial({ color:0x332211, transparent:true, opacity:0.95 });
      const stem = new THREE.Mesh(stemGeo, stemMat);
      stem.position.y = 0.1;
      mush.add(stem);
      // cap (sphere that will expand)
      const capGeo = new THREE.SphereGeometry(0.08, 16, 12);
      const capMat = new THREE.MeshStandardMaterial({ color:0xffaa66, transparent:true, opacity:0.95, roughness:1 });
      const cap = new THREE.Mesh(capGeo, capMat);
      cap.position.y = 0.22;
      mush.add(cap);
      // add some sprite clouds to cap if explosion texture exists
      if(explosionTexture){
        const s = new THREE.SpriteMaterial({ map: explosionTexture, color:0xffffff, transparent:true, opacity:0.95, depthWrite:false });
        const sp = new THREE.Sprite(s); sp.scale.set(0.5,0.5,1); sp.position.set(0,0.22,0); mush.add(sp);
      }
      this.scene.add(mush);
      impactEffect.mushroom = { group:mush, stem, cap, riseSpeed: 0.02 + (summary.size_m||1)/1000, life:0, maxLife:10 + (summary.size_m||1)/10 };
    }

    // camera shake scaling: stronger for bigger meteors / higher KE
    try{
      const ke = summary.KE || 0;
      const sizeFactor = Math.max(1, (summary.size_m||1)/10);
      // base amplitude from KE (log scale) and sizeFactor
      const base = Math.max(0.02, (Math.log10(Math.max(ke,1)) - 5) * 0.06);
      const amp = Math.min(4.0, base * Math.sqrt(sizeFactor));
      this.cameraShake.amplitude = Math.max(this.cameraShake.amplitude || 0, amp);
      this.cameraShake.time = 0;
    }catch(e){ /* ignore */ }
  }

  // Spawn a richer explosion: particles, debris shards, heat glow, and a long-lasting ember field
  spawnUltraExplosion(position, summary){
    if(!this.explosions) this.initExplosionSystem();
    const group = new THREE.Group();
    group.position.copy(position);
    // light/heat core
    const coreLight = new THREE.PointLight(0xffcc88, 6.0, 120, 2);
    group.add(coreLight);
    // Billboarded explosion sprite clouds (volumetric look)
    if(explosionTexture){
      // scale sprite count and size by impactor size
      const sizeScale = Math.max(1, (summary.size_m || 1) / 50);
      const spriteCount = Math.min(24, Math.floor(6 * sizeScale) + Math.floor(Math.random()*6));
      for(let i=0;i<spriteCount;i++){
        const mat = new THREE.SpriteMaterial({ map: explosionTexture, color: 0xffffff, transparent: true, opacity: 0.95, depthWrite: false });
        const sprite = new THREE.Sprite(mat);
        const scale = (1.2 + Math.random()*2.5) * Math.sqrt(sizeScale);
        sprite.scale.set(scale, scale, 1);
        sprite.position.set((Math.random()-0.5)*0.7*sizeScale, (Math.random()-0.2)*0.7*sizeScale, (Math.random()-0.5)*0.7*sizeScale);
        sprite.material.rotation = Math.random()*Math.PI*2;
        group.add(sprite);
      }
      // increase core light for bigger impacts
      coreLight.intensity = Math.min(40, 6.0 * sizeScale);
      coreLight.distance = 120 * Math.sqrt(sizeScale);
    }

    // particle geometry - use Points for many small embers
  const sizeScale = Math.max(1, (summary.size_m || 1) / 50);
  const particleCount = Math.min(5000, Math.floor((400 + Math.min(2000, Math.floor(summary.TNT_tons || 0))) * Math.sqrt(sizeScale)));
    const positions = new Float32Array(particleCount * 3);
    const velocities = [];
    for(let i=0;i<particleCount;i++){
      positions[i*3+0] = 0; positions[i*3+1] = 0; positions[i*3+2] = 0;
      // random velocity biased outward
      const dir = new THREE.Vector3((Math.random()*2-1),(Math.random()*1.2),(Math.random()*2-1)).normalize();
      const speed = 5 + Math.random()*30;
      velocities.push(dir.multiplyScalar(speed));
    }
    const pGeo = new THREE.BufferGeometry();
    pGeo.setAttribute('position', new THREE.BufferAttribute(positions, 3));
    const pMat = new THREE.PointsMaterial({ size: 0.02, color: 0xffbb66, transparent:true, opacity:0.95, depthWrite:false });
    const points = new THREE.Points(pGeo, pMat);
    group.add(points);

    // debris shards (meshes) - a handful
    const debris = [];
  const debrisCount = Math.min(200, Math.floor(10 + Math.log10(Math.max(summary.KE,1)) * sizeScale));
    for(let i=0;i<debrisCount;i++){
      const dg = new THREE.BoxGeometry(0.02, 0.02, 0.06);
      const dm = new THREE.MeshStandardMaterial({ color: 0x553322, roughness:1.0, metalness:0 });
      const mesh = new THREE.Mesh(dg, dm);
      mesh.position.set(0,0,0);
      mesh.userData.velocity = new THREE.Vector3((Math.random()*2-1),(Math.random()*1.2),(Math.random()*2-1)).normalize().multiplyScalar(2 + Math.random()*15);
      mesh.userData.angular = new THREE.Vector3(Math.random(), Math.random(), Math.random()).multiplyScalar(5);
      group.add(mesh); debris.push(mesh);
    }

    // ember field particle metadata
    const explosion = { group, points, pGeo, velocities, pointsMat: pMat, debris, coreLight, life:0, maxLife:8 + Math.random()*6 };
    this.explosions.push(explosion);
    // scale entire explosion group by size factor for more dramatic visuals
    const overallScale = Math.max(1, (summary.size_m || 1) / 50);
    group.scale.setScalar(Math.sqrt(overallScale));
    this.scene.add(group);
  }

  // update explosion particle systems each frame
  updateExplosionSystems(){
    if(!this.explosions) return;
    const dt = 0.016 * this.simSpeed;
    for(let i=this.explosions.length-1;i>=0;i--){
      const ex = this.explosions[i];
      ex.life += dt;
      const positions = ex.pGeo.attributes.position.array;
      for(let j=0;j<ex.velocities.length;j++){
        const v = ex.velocities[j];
        positions[j*3+0] += v.x * dt;
        positions[j*3+1] += v.y * dt;
        positions[j*3+2] += v.z * dt;
        // simple air drag
        v.multiplyScalar(0.995 - dt*0.05);
        // gravity pull back toward surface (small)
        v.y -= 9.8 * 0.02 * dt;
      }
      ex.pGeo.attributes.position.needsUpdate = true;
      // debris physics
      ex.debris.forEach(d=>{
        d.position.addScaledVector(d.userData.velocity, dt);
        d.rotation.x += d.userData.angular.x * dt;
        d.rotation.y += d.userData.angular.y * dt;
        d.rotation.z += d.userData.angular.z * dt;
        d.userData.velocity.multiplyScalar(0.995 - dt*0.05);
        d.userData.velocity.y -= 9.8 * 0.02 * dt;
      });
      // fade core light and particles over time
      const fade = Math.max(0, 1 - ex.life / ex.maxLife);
      ex.coreLight.intensity = 6.0 * fade;
      ex.points.material.opacity = 0.9 * fade;
      // cleanup
      if(ex.life > ex.maxLife){
        if(ex.group.parent) this.scene.remove(ex.group);
        ex.pGeo.dispose();
        ex.points.material.dispose();
        ex.debris.forEach(d=>{ if(d.geometry) d.geometry.dispose(); if(d.material) d.material.dispose(); });
        this.explosions.splice(i,1);
      }
    }
  }

  // Compute approximate impact metrics for visualization
  computeImpactSummary(position, meteor){
    // If a meteor object is provided, prefer its properties (size, mass, velocity)
    let src = null;
    if(meteor) src = meteor;
    else {
      // Try to use last-impacting meteor info if available (best-effort)
      for(let i=this.meteors.length-1;i>=0;i--){
        const m = this.meteors[i];
        if(!m.active){ continue; }
        if(m.mesh && m.mesh.position.distanceTo(position) < 1.0){ src = m; break; }
      }
    }
    // fallback: use a small meteor template
    if(!src){
      src = { size: 50, mass: 1e8, physVelocity: new THREE.Vector3(0,0,20000) };
    }

    const size_m = src.size || 50; // diameter in meters
    const density = src.density || 3000; // kg/m3
    const radius_m = size_m/2;
    const volume = (4/3)*Math.PI*radius_m*radius_m*radius_m;
    const mass = src.mass || (density * volume);
    const v = (src.physVelocity && src.physVelocity.length) ? src.physVelocity.length() : (src.velocity? src.velocity*this.SCENE_SCALE : 20000);
    const KE = 0.5 * mass * v * v; // J

    // TNT conversion (tons of TNT) and Hiroshima eq (~15 kilotons = 15000 tons)
    const TNT_tons = KE / 4.184e9;
    const Hiroshima_eq = TNT_tons / 15000;

    // Simple atmospheric ablation model (very simplified): mass loss fraction depends on velocity and size
    const angle_deg = 45; const angleFactor = Math.sin(angle_deg * Math.PI/180);
    const ablationFactor = Math.min(0.99, Math.max(0, 0.15 * (v/11000) * (size_m/50) * angleFactor));
    const massFinal = mass * (1 - ablationFactor);
    const massFraction = massFinal / mass;

    // Crater diameter scaling (approximate, visualization-focused): empirical power-law on energy
    // D_final (m) = C * KE^(0.25) with C tuned to produce plausible sizes for common events
    const C = 0.27; // empirical tuning constant
    const craterDiameter_m = C * Math.pow(Math.max(KE,1), 0.25);
    const craterDepth_m = craterDiameter_m / 5.0;

    // Simple damage radii heuristics (km)
    const severeRadius_km = Math.min(500, Math.max(1, (craterDiameter_m/1000) * 1.5));
    const glassRadius_km = Math.min(2000, Math.max(severeRadius_km+20, severeRadius_km * 4));

    return {
      size_m, mass, massFinal, massFraction,
      KE, TNT_tons, Hiroshima_eq,
      craterDiameter_m, craterDepth_m,
      severeRadius_km, glassRadius_km
    };
>>>>>>> f74f1366
  }

  // NASA fetchers kept as-is but bound to this
  async fetchAsteroidList(loadMore=false){
    const apiKey = document.getElementById('apiKey')?.value.trim();
    if(!apiKey) return alert('Enter NASA API key');
    if(!loadMore) { this.neoPage = 0; this.asteroidList = []; document.getElementById('asteroidSelect').innerHTML = ''; }
    try{
      const res = await fetch(`https://api.nasa.gov/neo/rest/v1/neo/browse?page=${this.neoPage||0}&size=20&api_key=${apiKey}`);
      const data = await res.json();
      const select = document.getElementById('asteroidSelect');
      data.near_earth_objects.forEach(a=>{
        this.asteroidList = this.asteroidList || [];
        this.asteroidList.push(a);
        
        // Calculate mid-size for display
        const minSize = a.estimated_diameter.meters.estimated_diameter_min;
        const maxSize = a.estimated_diameter.meters.estimated_diameter_max;
        const midSize = (minSize + maxSize) / 2;
        
        const option = document.createElement('option'); 
        option.value = a.id; 
        option.textContent = `${a.name} (${midSize.toFixed(0)} m mid-size)`; 
        select.appendChild(option);
      });
      this.neoPage = (this.neoPage||0) + 1;
      document.getElementById('asteroidData').innerHTML = `Fetched ${this.asteroidList.length} asteroids (page ${this.neoPage})`;
    }catch(err){ console.error(err); alert('Error fetching asteroids'); }
  }

  async fetchAsteroidDetails(id){
    const apiKey = document.getElementById('apiKey')?.value.trim(); if(!apiKey) return null;
    try{ const res = await fetch(`https://api.nasa.gov/neo/rest/v1/neo/${id}?api_key=${apiKey}`); return await res.json(); }catch(err){ console.error(err); return null; }
  }

  async spawnSelectedAsteroid(){
    const select = document.getElementById('asteroidSelect'); 
    if(!select.value) return alert('Select an asteroid');
    
    const details = await this.fetchAsteroidDetails(select.value) || (this.asteroidList||[]).find(a=>a.id===select.value);
    if(!details) return alert('Could not fetch asteroid details');
    
    // Calculate mid-size from min and max diameter
    const minSize = details.estimated_diameter.meters.estimated_diameter_min;
    const maxSize = details.estimated_diameter.meters.estimated_diameter_max;
    const midSize = (minSize + maxSize) / 2;
    
    const approach = parseFloat(details.close_approach_data[0].miss_distance.kilometers);
    const velocity = parseFloat(details.close_approach_data[0].relative_velocity.kilometers_per_second);
    
    // Calculate realistic mass and properties
    const density = 3000; // kg/m³ - typical asteroid density
    const volume = (4/3) * Math.PI * Math.pow(midSize/2, 3);
    const mass = density * volume;
    const area = Math.PI * Math.pow(midSize/2, 2);
    
    // Update UI with detailed information
    document.getElementById('asteroidData').innerHTML = `
      <b>${details.name}</b><br>
      Min Diameter: ${minSize.toFixed(1)} m<br>
      Max Diameter: ${maxSize.toFixed(1)} m<br>
      <b>Mid Diameter: ${midSize.toFixed(1)} m</b><br>
      Miss distance: ${approach.toFixed(0)} km<br>
      Velocity: ${velocity.toFixed(1)} km/s<br>
      Mass: ${(mass/1000).toFixed(1)} tons
    `;
    
    // Create meteor mesh
    const meteorGeo = new THREE.SphereGeometry(1, 16, 16);
    const meteorMat = new THREE.MeshStandardMaterial({ 
      color: 0xaaaaaa, 
      metalness: 0.1, 
      roughness: 0.6 
    });
    const meteor = new THREE.Mesh(meteorGeo, meteorMat);
    
    // Position meteor closer to Earth (reduce approach distance by 90%)
    const approachMeters = (approach * 1000) * 0.1; // Much closer
    meteor.position.set(0, 0, approachMeters / this.SCENE_SCALE);
    
    // Scale meteor to actual size - fix scaling to match Earth size
    const radiusMeters = midSize / 2; // radius in meters
    const radiusScene = radiusMeters / this.SCENE_SCALE; // convert to scene units
    meteor.scale.setScalar(Math.max(radiusScene, 1e-6));
    
  this.scene.add(meteor);
    const label = this.createLabel(`${details.name} (${midSize.toFixed(0)} m)`, meteor.position);
    
    // Frame camera to the spawned meteor
    try{
      const distanceMeters = Math.max(midSize * 10, 1000);
      const distanceScene = distanceMeters / this.SCENE_SCALE;
      const meteorWorldPos = meteor.position.clone();
      const endCamPos = meteorWorldPos.clone().add(new THREE.Vector3(0, distanceScene * 0.7, distanceScene * 1.2));
      this.frameCameraTo(meteorWorldPos, endCamPos, 1200);
    } catch(e) { 
      console.warn('Framing failed', e); 
    }
    
    // Convert velocity to scene units and create physics velocity
    const dir = new THREE.Vector3(0, 0, -1).normalize();
    const sceneVelocity = dir.multiplyScalar(velocity / 50); // Convert km/s to scene units
    const physVelocity = dir.clone().multiplyScalar(velocity * 1000); // m/s for physics
    
    // Add meteor with all properties
    const asteroidData = { 
      mesh: meteor, 
      velocity: sceneVelocity, 
      physVelocity: physVelocity, 
      active: true, 
      mass, 
      area, 
      size: midSize,
      burning: false,
      burnIntensity: 0,
      label,
      asteroidData: details, // Store original asteroid data
      entrySpeed: velocity * 1000, // m/s
      energy: 0.5 * mass * Math.pow(velocity * 1000, 2)
    };
    
    this.meteors.push(asteroidData);
    this.lastMeteorData = asteroidData;
    this.updateMeteorStats();
    
    // Create trajectory line
    this.createTrajectoryLine(asteroidData);
  }

  loadHighResEarthTexture(){
    // First ask user for a USGS (or other) URL to prioritize
    const userUrl = window.prompt('Enter a USGS or remote Earth texture URL (leave blank to use defaults):', '');
    const urls = [];
    if(userUrl && userUrl.trim()) urls.push(userUrl.trim());
    // defaults (NASA Blue Marble, then fallback world map)
    urls.push('https://eoimages.gsfc.nasa.gov/images/imagerecords/57000/57730/land_ocean_ice_2012044_lrg.jpg');
    urls.push('https://upload.wikimedia.org/wikipedia/commons/8/80/World_map_-_low_resolution.svg');
    const loader = new THREE.TextureLoader();
    let tried = 0;
    const tryLoad = ()=>{
      if(tried>=urls.length) return alert('All texture loads failed (CORS or network)');
      const url = urls[tried++];
      loader.load(url, tex=>{
        const earth = this.scene.children.find(c=>c.geometry && c.geometry.type==='SphereGeometry');
        if(earth && earth.material){
            // ensure material doesn't tint the incoming texture (avoid black-looking map)
            if(earth.material.color) earth.material.color.setHex(0xffffff);
            tex.encoding = THREE.sRGBEncoding;
            tex.anisotropy = this.renderer.capabilities.getMaxAnisotropy();
            tex.minFilter = THREE.LinearMipmapLinearFilter;
            tex.magFilter = THREE.LinearFilter;
            tex.generateMipmaps = true;
            earth.material.map = tex;
            earth.material.needsUpdate = true;
          }
      }, undefined, err=>{ console.warn('Texture load failed', url, err); tryLoad(); });
    };
    tryLoad();
  }

  onWindowResize(){ if(!this.camera||!this.renderer) return; this.camera.aspect = window.innerWidth/window.innerHeight; this.camera.updateProjectionMatrix(); this.renderer.setSize(window.innerWidth, window.innerHeight); }
  
  // Build the initial text editor content (curated briefings)
  _buildEditorContent(){
    return `NASA & Simulation Briefing\n\nNASA Overview:\nNASA (National Aeronautics and Space Administration) leads U.S. civil spaceflight, scientific discovery, and aeronautics research. Key programs include human spaceflight (Artemis), Earth and planetary science missions (e.g., Landsat, Hubble, Mars rovers), and technology development for future exploration.\n\nAbout Meteors & Impacts:\n- Meteoroids are small bodies (dust to meters) in space; when they enter Earth's atmosphere they become meteors (shooting stars). If fragments reach the ground, they are meteorites.\n- Impact energy is computed as KE = 1/2 m v^2. Large impacts can release energy comparable to many kilotons or megatons of TNT and create craters and atmospheric effects.\n- Our simulation approximates kinetic energy, crater size, and has visual effects (shock rings, mushroom clouds, water plumes) scaled by meteor size and velocity.\n\nPlanets in this simulation:\n- The decorative solar system shows scaled planets for context (not to scale with real orbital parameters).\n- Earth is the primary target; impacts are detected when meteors reach surface radius in scene units.\n\nNASA Space Apps Challenge:\n- The NASA International Space Apps Challenge is a global hackathon that invites participants to develop solutions to real-world problems using NASA data. Teams build projects addressing challenges in Earth observation, space exploration, and more. Learn more at: https://www.spaceappschallenge.org/\n\nFurther reading and resources:\n- NASA website: https://www.nasa.gov/\n- NEO (Near Earth Object) Program: https://cneos.jpl.nasa.gov/\n- NASA Planetary Data System and mission pages for detailed scientific data.\n\n(You can edit this text freely. It is a simple in-browser text editor; contents are not saved to disk automatically.)`;
  }

}

const app = new App();
app.init();
app.animate();

// expose for debugging
window.app = app;<|MERGE_RESOLUTION|>--- conflicted
+++ resolved
@@ -108,9 +108,7 @@
     this.predictedImpactMarker = null;
     // camera framing state for smooth on-spawn framing
     this.cameraFrame = { active: false };
-<<<<<<< HEAD
     this._lastFrameTime = null;
-=======
     // camera shake state
     this.cameraShake = { amplitude: 0, decay: 0.95, frequency: 20, time: 0 };
   }
@@ -139,7 +137,6 @@
     const latBand = lat > 60 ? 'Arctic' : (lat < -60 ? 'Antarctic' : (lat > 20 ? 'Northern' : (lat < -20 ? 'Southern' : 'Equatorial')));
     const lonBand = (lon+180) < 120 ? ((lon+180) < 60 ? 'Americas' : 'Atlantic/Europe/Africa') : 'Asia/Oceania';
     return `${latBand} ${lonBand}`;
->>>>>>> f74f1366
   }
 
   // Smoothly frame the camera to look at `targetPos` and move camera to `endCamPos` over `durationMs`
@@ -1109,7 +1106,6 @@
     
     const speedEl = document.getElementById('speed');
     const speed = speedEl ? parseFloat(speedEl.value) : 0.05;
-<<<<<<< HEAD
     const sizeEl = document.getElementById('meteorSize');
     const size = sizeEl ? parseFloat(sizeEl.value) : 0.5;
   // create a textured, irregular 3D meteor mesh sized according to `size` (meters)
@@ -1121,7 +1117,6 @@
       dir.copy(this.predictedImpactMarker.position).sub(meteor.position).normalize();
     }
     const density = 3000;
-=======
     const size = 10000; // 10,000 meters diameter (10km)
     const meteorGeo = new THREE.SphereGeometry(1, 16, 16);
   const meteorMat = new THREE.MeshStandardMaterial({ color:0x888888, metalness:0.2, roughness:0.5 });
@@ -1130,14 +1125,12 @@
     meteor.position.copy(this.camera.position);
     const dir = new THREE.Vector3().subVectors(this.cursor.position, this.camera.position).normalize();
     const density = 3000; // 3g/cm³ = 3000 kg/m³
->>>>>>> f74f1366
     const volume = (4/3)*Math.PI*Math.pow(size/2,3);
     const mass = density * volume;
     const area = Math.PI * Math.pow(size/2,2);
   this.scene.add(meteor);
   const label = this.createLabel(`Meteor (${(size).toFixed(2)} m)`, meteor.position);
     const physVelocity = dir.clone().multiplyScalar(speed * this.SCENE_SCALE);
-<<<<<<< HEAD
     // Convert meters -> scene units. Geometry radius is 1 (1 meter), so to represent
     // a meteor with diameter `size` (meters) we scale by radius = size/2 in meters.
     const meterToScene = 1 / this.SCENE_SCALE;
@@ -1375,7 +1368,6 @@
     tex.anisotropy = this.renderer.capabilities.getMaxAnisotropy();
     tex.wrapS = tex.wrapT = THREE.RepeatWrapping;
     return tex;
-=======
     
     // Fix scaling: size is diameter in meters, convert to scene units
     const radiusMeters = size / 2; // radius in meters
@@ -1558,7 +1550,6 @@
     if (totalEnergy) totalEnergy.textContent = this.totalImpactEnergy.toExponential(2);
     if (largestImpact) largestImpact.textContent = (this.largestImpactEnergy / 4.184e12).toFixed(2); // Convert to kilotons
     if (avgImpact) avgImpact.textContent = this.impactCount > 0 ? (this.totalImpactEnergy / this.impactCount / 4.184e12).toFixed(2) : '0';
->>>>>>> f74f1366
   }
 
   resetScene() {
@@ -1582,7 +1573,6 @@
     this.updateMeteorStats();
   }
 
-<<<<<<< HEAD
   animate(time) {
     // schedule next frame and compute dt
     requestAnimationFrame(this.animate.bind(this));
@@ -1590,7 +1580,6 @@
     const dtMs = this._lastFrameTime ? (now - this._lastFrameTime) : 16;
     const dt = (dtMs / 1000) * this.simSpeed; // seconds scaled by simSpeed
     this._lastFrameTime = now;
-=======
   animate() {
     requestAnimationFrame(() => this.animate());
     
@@ -1601,7 +1590,6 @@
       return;
     }
     
->>>>>>> f74f1366
     // Pulse cursor
     const ringMesh = this.cursor && this.cursor.getObjectByName && this.cursor.getObjectByName('cursorRing');
     if(ringMesh){ const pulse = 1 + 0.1 * Math.sin(Date.now() * 0.005); this.cursor.scale.set(pulse,pulse,pulse); }
@@ -1655,7 +1643,6 @@
       if(!meteor.active) return;
       const pos = meteor.mesh.position;
       const r = pos.length();
-<<<<<<< HEAD
       // apply angular velocity (tumble) if present
       if(meteor.angularVelocity && meteor.mesh){
         // convert angular velocity vector (radians/sec) into a small rotation quaternion
@@ -1669,7 +1656,6 @@
           meteor.angularVelocity.multiplyScalar(0.998);
         }
       }
-=======
       const altitude = r * this.SCENE_SCALE - this.earthRadiusMeters;
       
       // Check if meteor should burn up in atmosphere
@@ -1697,7 +1683,6 @@
         }
       }
       
->>>>>>> f74f1366
       if(this.realistic){
         const posMeters = pos.clone().multiplyScalar(this.SCENE_SCALE);
         const vel = meteor.physVelocity.clone();
@@ -1761,7 +1746,6 @@
         // Update label position
         if(meteor.label) meteor.label.position.copy(meteor.mesh.position);
       }
-<<<<<<< HEAD
       // fade out meteors that miss or have lived past their TTL (TTL in seconds)
       meteor.ttl = meteor.ttl === undefined ? 8.0 : meteor.ttl - dt;
       if(meteor.ttl <= 0){ meteor.fading = true; }
@@ -1777,14 +1761,12 @@
         if(meteor.label && meteor.label.element && meteor.label.element.parentNode) meteor.label.element.parentNode.removeChild(meteor.label.element);
         const li = this.labels.indexOf(meteor.label); if(li!==-1) this.labels.splice(li,1);
         this.impactCount++; const ic = document.getElementById('impactCount'); if(ic) ic.innerText = String(this.impactCount);
-=======
       
       if(r < this.earthRadius + 0.2){
         meteor.active = false;
         this.createImpact(pos.clone());
         
         // Create explosion effect
->>>>>>> f74f1366
         try{
           let speedAtImpact = meteor.physVelocity ? meteor.physVelocity.length() : (meteor.velocity ? meteor.velocity.length()*this.SCENE_SCALE : 0);
           const ke = 0.5 * (meteor.mass || 1) * speedAtImpact * speedAtImpact;
@@ -1809,7 +1791,6 @@
       }
     });
 
-<<<<<<< HEAD
     // impact effects: reconstruct vertices so the ring stays flush with the globe and expands along the surface
     this.impactEffects.forEach(effect=>{
   // increase the in-plane scale factor stored per-effect (time-based)
@@ -1897,7 +1878,6 @@
     });
   // keep effects which still have visible ring or still have a mushroom group
   this.impactEffects = this.impactEffects.filter(e => (e.mesh && e.mesh.material && e.mesh.material.opacity > 0) || (e.mushroomGroup));
-=======
     // impact effects and burn effects
     this.impactEffects.forEach(effect => {
       if (effect.type === 'burn') {
@@ -1917,7 +1897,6 @@
     this.impactEffects = this.impactEffects.filter(e => 
       e.mesh.material.opacity > 0 && (e.type !== 'burn' || e.lifetime > 0)
     );
->>>>>>> f74f1366
 
     this.meteors = this.meteors.filter(m=>m.active);
 
@@ -1953,7 +1932,6 @@
     if(hitPos){ this.predictedImpactMarker.position.copy(hitPos); this.predictedImpactMarker.visible = true; } else { this.predictedImpactMarker.visible = false; }
   }
 
-<<<<<<< HEAD
   createImpact(position, size = 1){
     // make a larger, size-dependent impact ring + mushroom
     const normal = position.clone().normalize();
@@ -2128,7 +2106,6 @@
     }catch(e){ console.warn('mushroom creation failed', e); }
 
     this.impactEffects.push(effect);
-=======
   createImpact(position, meteor){
     // Compute impact summary (approximate/visualization-oriented)
     const summary = this.computeImpactSummary(position, meteor);
@@ -2433,7 +2410,6 @@
       craterDiameter_m, craterDepth_m,
       severeRadius_km, glassRadius_km
     };
->>>>>>> f74f1366
   }
 
   // NASA fetchers kept as-is but bound to this
